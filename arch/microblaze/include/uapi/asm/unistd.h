/*
 * Copyright (C) 2007-2008 Michal Simek <monstr@monstr.eu>
 * Copyright (C) 2006 Atmark Techno, Inc.
 *
 * This file is subject to the terms and conditions of the GNU General Public
 * License. See the file "COPYING" in the main directory of this archive
 * for more details.
 */

#ifndef _UAPI_ASM_MICROBLAZE_UNISTD_H
#define _UAPI_ASM_MICROBLAZE_UNISTD_H

#define __NR_restart_syscall	0 /* ok */
#define __NR_exit		1 /* ok */
#define __NR_fork		2 /* not for no MMU - weird */
#define __NR_read		3 /* ok */
#define __NR_write		4 /* ok */
#define __NR_open		5 /* openat */
#define __NR_close		6 /* ok */
#define __NR_waitpid		7 /* waitid */
#define __NR_creat		8 /* openat */
#define __NR_link		9 /* linkat */
#define __NR_unlink		10 /* unlinkat */
#define __NR_execve		11 /* ok */
#define __NR_chdir		12 /* ok */
#define __NR_time		13 /* obsolete -> sys_gettimeofday */
#define __NR_mknod		14 /* mknodat */
#define __NR_chmod		15 /* fchmodat */
#define __NR_lchown		16 /* ok */
#define __NR_break		17 /* don't know */
#define __NR_oldstat		18 /* remove */
#define __NR_lseek		19 /* ok */
#define __NR_getpid		20 /* ok */
#define __NR_mount		21 /* ok */
#define __NR_umount		22 /* ok */  /* use only umount2 */
#define __NR_setuid		23 /* ok */
#define __NR_getuid		24 /* ok */
#define __NR_stime		25 /* obsolete -> sys_settimeofday */
#define __NR_ptrace		26 /* ok */
#define __NR_alarm		27 /* obsolete -> sys_setitimer */
#define __NR_oldfstat		28 /* remove */
#define __NR_pause		29 /* obsolete -> sys_rt_sigtimedwait */
#define __NR_utime		30 /* obsolete -> sys_utimesat */
#define __NR_stty		31 /* remove */
#define __NR_gtty		32 /* remove */
#define __NR_access		33 /* faccessat */
/* can be implemented by sys_setpriority */
#define __NR_nice		34
#define __NR_ftime		35 /* remove */
#define __NR_sync		36 /* ok */
#define __NR_kill		37 /* ok */
#define __NR_rename		38 /* renameat */
#define __NR_mkdir		39 /* mkdirat */
#define __NR_rmdir		40 /* unlinkat */
#define __NR_dup		41 /* ok */
#define __NR_pipe		42 /* ok */
#define __NR_times		43 /* ok */
#define __NR_prof		44 /* remove */
#define __NR_brk		45 /* ok -mmu, nommu specific */
#define __NR_setgid		46 /* ok */
#define __NR_getgid		47 /* ok */
#define __NR_signal		48 /* obsolete -> sys_rt_sigaction */
#define __NR_geteuid		49 /* ok */
#define __NR_getegid		50 /* ok */
#define __NR_acct		51 /* add it and then I can disable it */
#define __NR_umount2		52 /* remove */
#define __NR_lock		53 /* remove */
#define __NR_ioctl		54 /* ok */
#define __NR_fcntl		55 /* ok -> 64bit version*/
#define __NR_mpx		56 /* remove */
#define __NR_setpgid		57 /* ok */
#define __NR_ulimit		58 /* remove */
#define __NR_oldolduname	59 /* remove */
#define __NR_umask		60 /* ok */
#define __NR_chroot		61 /* ok */
#define __NR_ustat		62 /* obsolete -> statfs64 */
#define __NR_dup2		63 /* ok */
#define __NR_getppid		64 /* ok */
#define __NR_getpgrp		65 /* obsolete -> sys_getpgid */
#define __NR_setsid		66 /* ok */
#define __NR_sigaction		67 /* obsolete -> rt_sigaction */
#define __NR_sgetmask		68 /* obsolete -> sys_rt_sigprocmask */
#define __NR_ssetmask		69 /* obsolete ->sys_rt_sigprocmask */
#define __NR_setreuid		70 /* ok */
#define __NR_setregid		71 /* ok */
#define __NR_sigsuspend		72 /* obsolete -> rt_sigsuspend */
#define __NR_sigpending		73 /* obsolete -> sys_rt_sigpending */
#define __NR_sethostname	74 /* ok */
#define __NR_setrlimit		75 /* ok */
#define __NR_getrlimit		76 /* ok Back compatible 2G limited rlimit */
#define __NR_getrusage		77 /* ok */
#define __NR_gettimeofday	78 /* ok */
#define __NR_settimeofday	79 /* ok */
#define __NR_getgroups		80 /* ok */
#define __NR_setgroups		81 /* ok */
#define __NR_select		82 /* obsolete -> sys_pselect6 */
#define __NR_symlink		83 /* symlinkat */
#define __NR_oldlstat		84 /* remove */
#define __NR_readlink		85 /* obsolete -> sys_readlinkat */
#define __NR_uselib		86 /* remove */
#define __NR_swapon		87 /* ok */
#define __NR_reboot		88 /* ok */
#define __NR_readdir		89 /* remove ? */
#define __NR_mmap		90 /* obsolete -> sys_mmap2 */
#define __NR_munmap		91 /* ok - mmu and nommu */
#define __NR_truncate		92 /* ok or truncate64 */
#define __NR_ftruncate		93 /* ok or ftruncate64 */
#define __NR_fchmod		94 /* ok */
#define __NR_fchown		95 /* ok */
#define __NR_getpriority	96 /* ok */
#define __NR_setpriority	97 /* ok */
#define __NR_profil		98 /* remove */
#define __NR_statfs		99 /* ok or statfs64 */
#define __NR_fstatfs		100  /* ok or fstatfs64 */
#define __NR_ioperm		101 /* remove */
#define __NR_socketcall		102 /* remove */
#define __NR_syslog		103 /* ok */
#define __NR_setitimer		104 /* ok */
#define __NR_getitimer		105 /* ok */
#define __NR_stat		106 /* remove */
#define __NR_lstat		107 /* remove */
#define __NR_fstat		108 /* remove */
#define __NR_olduname		109 /* remove */
#define __NR_iopl		110 /* remove */
#define __NR_vhangup		111 /* ok */
#define __NR_idle		112 /* remove */
#define __NR_vm86old		113 /* remove */
#define __NR_wait4		114 /* obsolete -> waitid */
#define __NR_swapoff		115 /* ok */
#define __NR_sysinfo		116 /* ok */
#define __NR_ipc		117 /* remove - direct call */
#define __NR_fsync		118 /* ok */
#define __NR_sigreturn		119 /* obsolete -> sys_rt_sigreturn */
#define __NR_clone		120 /* ok */
#define __NR_setdomainname	121 /* ok */
#define __NR_uname		122 /* remove */
#define __NR_modify_ldt		123 /* remove */
#define __NR_adjtimex		124 /* ok */
#define __NR_mprotect		125 /* remove */
#define __NR_sigprocmask	126 /* obsolete -> sys_rt_sigprocmask */
#define __NR_create_module	127 /* remove */
#define __NR_init_module	128 /* ok */
#define __NR_delete_module	129 /* ok */
#define __NR_get_kernel_syms	130 /* remove */
#define __NR_quotactl		131 /* ok */
#define __NR_getpgid		132 /* ok */
#define __NR_fchdir		133 /* ok */
#define __NR_bdflush		134 /* remove */
#define __NR_sysfs		135 /* needed for busybox */
#define __NR_personality	136 /* ok */
#define __NR_afs_syscall	137 /* Syscall for Andrew File System */
#define __NR_setfsuid		138 /* ok */
#define __NR_setfsgid		139 /* ok */
#define __NR__llseek		140 /* remove only lseek */
#define __NR_getdents		141 /* ok or getdents64 */
#define __NR__newselect		142 /* remove */
#define __NR_flock		143 /* ok */
#define __NR_msync		144 /* remove */
#define __NR_readv		145 /* ok */
#define __NR_writev		146 /* ok */
#define __NR_getsid		147 /* ok */
#define __NR_fdatasync		148 /* ok */
#define __NR__sysctl		149 /* remove */
#define __NR_mlock		150 /* ok - nommu or mmu */
#define __NR_munlock		151 /* ok - nommu or mmu */
#define __NR_mlockall		152 /* ok - nommu or mmu */
#define __NR_munlockall		153 /* ok - nommu or mmu */
#define __NR_sched_setparam		154 /* ok */
#define __NR_sched_getparam		155 /* ok */
#define __NR_sched_setscheduler		156 /* ok */
#define __NR_sched_getscheduler		157 /* ok */
#define __NR_sched_yield		158 /* ok */
#define __NR_sched_get_priority_max	159 /* ok */
#define __NR_sched_get_priority_min	160 /* ok */
#define __NR_sched_rr_get_interval	161 /* ok */
#define __NR_nanosleep		162 /* ok */
#define __NR_mremap		163 /* ok - nommu or mmu */
#define __NR_setresuid		164 /* ok */
#define __NR_getresuid		165 /* ok */
#define __NR_vm86		166 /* remove */
#define __NR_query_module	167 /* ok */
#define __NR_poll		168 /* obsolete -> sys_ppoll */
#define __NR_nfsservctl		169 /* ok */
#define __NR_setresgid		170 /* ok */
#define __NR_getresgid		171 /* ok */
#define __NR_prctl		172 /* ok */
#define __NR_rt_sigreturn	173 /* ok */
#define __NR_rt_sigaction	174 /* ok */
#define __NR_rt_sigprocmask	175 /* ok */
#define __NR_rt_sigpending	176 /* ok */
#define __NR_rt_sigtimedwait	177 /* ok */
#define __NR_rt_sigqueueinfo	178 /* ok */
#define __NR_rt_sigsuspend	179 /* ok */
#define __NR_pread64		180 /* ok */
#define __NR_pwrite64		181 /* ok */
#define __NR_chown		182 /* obsolete -> fchownat */
#define __NR_getcwd		183 /* ok */
#define __NR_capget		184 /* ok */
#define __NR_capset		185 /* ok */
#define __NR_sigaltstack	186 /* remove */
#define __NR_sendfile		187 /* ok -> exist 64bit version*/
#define __NR_getpmsg		188 /* remove */
/* remove - some people actually want streams */
#define __NR_putpmsg		189
/* for noMMU - group with clone -> maybe remove */
#define __NR_vfork		190
#define __NR_ugetrlimit		191 /* remove - SuS compliant getrlimit */
#define __NR_mmap2		192 /* ok */
#define __NR_truncate64		193 /* ok */
#define __NR_ftruncate64	194 /* ok */
#define __NR_stat64		195 /* remove _ARCH_WANT_STAT64 */
#define __NR_lstat64		196 /* remove _ARCH_WANT_STAT64 */
#define __NR_fstat64		197 /* remove _ARCH_WANT_STAT64 */
#define __NR_lchown32		198 /* ok - without 32 */
#define __NR_getuid32		199 /* ok - without 32 */
#define __NR_getgid32		200 /* ok - without 32 */
#define __NR_geteuid32		201 /* ok - without 32 */
#define __NR_getegid32		202 /* ok - without 32 */
#define __NR_setreuid32		203 /* ok - without 32 */
#define __NR_setregid32		204 /* ok - without 32 */
#define __NR_getgroups32	205 /* ok - without 32 */
#define __NR_setgroups32	206 /* ok - without 32 */
#define __NR_fchown32		207 /* ok - without 32 */
#define __NR_setresuid32	208 /* ok - without 32 */
#define __NR_getresuid32	209 /* ok - without 32 */
#define __NR_setresgid32	210 /* ok - without 32 */
#define __NR_getresgid32	211 /* ok - without 32 */
#define __NR_chown32		212 /* ok - without 32 -obsolete -> fchownat */
#define __NR_setuid32		213 /* ok - without 32 */
#define __NR_setgid32		214 /* ok - without 32 */
#define __NR_setfsuid32		215 /* ok - without 32 */
#define __NR_setfsgid32		216 /* ok - without 32 */
#define __NR_pivot_root		217 /* ok */
#define __NR_mincore		218 /* ok */
#define __NR_madvise		219 /* ok */
#define __NR_getdents64		220 /* ok */
#define __NR_fcntl64		221 /* ok */
/* 223 is unused */
#define __NR_gettid		224 /* ok */
#define __NR_readahead		225 /* ok */
#define __NR_setxattr		226 /* ok */
#define __NR_lsetxattr		227 /* ok */
#define __NR_fsetxattr		228 /* ok */
#define __NR_getxattr		229 /* ok */
#define __NR_lgetxattr		230 /* ok */
#define __NR_fgetxattr		231 /* ok */
#define __NR_listxattr		232 /* ok */
#define __NR_llistxattr		233 /* ok */
#define __NR_flistxattr		234 /* ok */
#define __NR_removexattr	235 /* ok */
#define __NR_lremovexattr	236 /* ok */
#define __NR_fremovexattr	237 /* ok */
#define __NR_tkill		238 /* ok */
#define __NR_sendfile64		239 /* ok */
#define __NR_futex		240 /* ok */
#define __NR_sched_setaffinity	241 /* ok */
#define __NR_sched_getaffinity	242 /* ok */
#define __NR_set_thread_area	243 /* remove */
#define __NR_get_thread_area	244 /* remove */
#define __NR_io_setup		245 /* ok */
#define __NR_io_destroy		246 /* ok */
#define __NR_io_getevents	247 /* ok */
#define __NR_io_submit		248 /* ok */
#define __NR_io_cancel		249 /* ok */
#define __NR_fadvise64		250 /* remove -> sys_fadvise64_64 */
/* 251 is available for reuse (was briefly sys_set_zone_reclaim) */
#define __NR_exit_group		252 /* ok */
#define __NR_lookup_dcookie	253 /* ok */
#define __NR_epoll_create	254 /* ok */
#define __NR_epoll_ctl		255 /* ok */
#define __NR_epoll_wait		256 /* obsolete -> sys_epoll_pwait */
#define __NR_remap_file_pages	257 /* only for mmu */
#define __NR_set_tid_address	258 /* ok */
#define __NR_timer_create	259 /* ok */
#define __NR_timer_settime	(__NR_timer_create+1) /* 260 */ /* ok */
#define __NR_timer_gettime	(__NR_timer_create+2) /* 261 */ /* ok */
#define __NR_timer_getoverrun	(__NR_timer_create+3) /* 262 */ /* ok */
#define __NR_timer_delete	(__NR_timer_create+4) /* 263 */ /* ok */
#define __NR_clock_settime	(__NR_timer_create+5) /* 264 */ /* ok */
#define __NR_clock_gettime	(__NR_timer_create+6) /* 265 */ /* ok */
#define __NR_clock_getres	(__NR_timer_create+7) /* 266 */ /* ok */
#define __NR_clock_nanosleep	(__NR_timer_create+8) /* 267 */ /* ok */
#define __NR_statfs64		268 /* ok */
#define __NR_fstatfs64		269 /* ok */
#define __NR_tgkill		270 /* ok */
#define __NR_utimes		271 /* obsolete -> sys_futimesat */
#define __NR_fadvise64_64	272 /* ok */
#define __NR_vserver		273 /* ok */
#define __NR_mbind		274 /* only for mmu */
#define __NR_get_mempolicy	275 /* only for mmu */
#define __NR_set_mempolicy	276 /* only for mmu */
#define __NR_mq_open		277 /* ok */
#define __NR_mq_unlink		(__NR_mq_open+1) /* 278 */ /* ok */
#define __NR_mq_timedsend	(__NR_mq_open+2) /* 279 */ /* ok */
#define __NR_mq_timedreceive	(__NR_mq_open+3) /* 280 */ /* ok */
#define __NR_mq_notify		(__NR_mq_open+4) /* 281 */ /* ok */
#define __NR_mq_getsetattr	(__NR_mq_open+5) /* 282 */ /* ok */
#define __NR_kexec_load		283 /* ok */
#define __NR_waitid		284 /* ok */
/* #define __NR_sys_setaltroot	285 */
#define __NR_add_key		286 /* ok */
#define __NR_request_key	287 /* ok */
#define __NR_keyctl		288 /* ok */
#define __NR_ioprio_set		289 /* ok */
#define __NR_ioprio_get		290 /* ok */
#define __NR_inotify_init	291 /* ok */
#define __NR_inotify_add_watch	292 /* ok */
#define __NR_inotify_rm_watch	293 /* ok */
#define __NR_migrate_pages	294 /* mmu */
#define __NR_openat		295 /* ok */
#define __NR_mkdirat		296 /* ok */
#define __NR_mknodat		297 /* ok */
#define __NR_fchownat		298 /* ok */
#define __NR_futimesat		299 /* obsolete -> sys_utimesat */
#define __NR_fstatat64		300 /* stat64 */
#define __NR_unlinkat		301 /* ok */
#define __NR_renameat		302 /* ok */
#define __NR_linkat		303 /* ok */
#define __NR_symlinkat		304 /* ok */
#define __NR_readlinkat		305 /* ok */
#define __NR_fchmodat		306 /* ok */
#define __NR_faccessat		307 /* ok */
#define __NR_pselect6		308 /* ok */
#define __NR_ppoll		309 /* ok */
#define __NR_unshare		310 /* ok */
#define __NR_set_robust_list	311 /* ok */
#define __NR_get_robust_list	312 /* ok */
#define __NR_splice		313 /* ok */
#define __NR_sync_file_range	314 /* ok */
#define __NR_tee		315 /* ok */
#define __NR_vmsplice		316 /* ok */
#define __NR_move_pages		317 /* mmu */
#define __NR_getcpu		318 /* ok */
#define __NR_epoll_pwait	319 /* ok */
#define __NR_utimensat		320 /* ok */
#define __NR_signalfd		321 /* ok */
#define __NR_timerfd_create	322 /* ok */
#define __NR_eventfd		323 /* ok */
#define __NR_fallocate		324 /* ok */
#define __NR_semtimedop		325 /* ok - semaphore group */
#define __NR_timerfd_settime	326 /* ok */
#define __NR_timerfd_gettime	327 /* ok */
/* sysv ipc syscalls */
#define __NR_semctl		328 /* ok */
#define __NR_semget		329 /* ok */
#define __NR_semop		330 /* ok */
#define __NR_msgctl		331 /* ok */
#define __NR_msgget		332 /* ok */
#define __NR_msgrcv		333 /* ok */
#define __NR_msgsnd		334 /* ok */
#define __NR_shmat		335 /* ok */
#define __NR_shmctl		336 /* ok */
#define __NR_shmdt		337 /* ok */
#define __NR_shmget		338 /* ok */


#define __NR_signalfd4		339 /* new */
#define __NR_eventfd2		340 /* new */
#define __NR_epoll_create1	341 /* new */
#define __NR_dup3		342 /* new */
#define __NR_pipe2		343 /* new */
#define __NR_inotify_init1	344 /* new */
#define __NR_socket		345 /* new */
#define __NR_socketpair		346 /* new */
#define __NR_bind		347 /* new */
#define __NR_listen		348 /* new */
#define __NR_accept		349 /* new */
#define __NR_connect		350 /* new */
#define __NR_getsockname	351 /* new */
#define __NR_getpeername	352 /* new */
#define __NR_sendto		353 /* new */
#define __NR_send		354 /* new */
#define __NR_recvfrom		355 /* new */
#define __NR_recv		356 /* new */
#define __NR_setsockopt		357 /* new */
#define __NR_getsockopt		358 /* new */
#define __NR_shutdown		359 /* new */
#define __NR_sendmsg		360 /* new */
#define __NR_recvmsg		361 /* new */
#define __NR_accept4		362 /* new */
#define __NR_preadv		363 /* new */
#define __NR_pwritev		364 /* new */
#define __NR_rt_tgsigqueueinfo	365 /* new */
#define __NR_perf_event_open	366 /* new */
#define __NR_recvmmsg		367 /* new */
#define __NR_fanotify_init	368
#define __NR_fanotify_mark	369
#define __NR_prlimit64		370
#define __NR_name_to_handle_at	371
#define __NR_open_by_handle_at	372
#define __NR_clock_adjtime	373
#define __NR_syncfs		374
#define __NR_setns		375
#define __NR_sendmmsg		376
#define __NR_process_vm_readv	377
#define __NR_process_vm_writev	378
#define __NR_kcmp		379
#define __NR_finit_module	380
#define __NR_sched_setattr	381
#define __NR_sched_getattr	382
#define __NR_renameat2		383
<<<<<<< HEAD
=======
#define __NR_seccomp		384
#define __NR_getrandom		385
#define __NR_memfd_create	386
>>>>>>> 7af142f7

#endif /* _UAPI_ASM_MICROBLAZE_UNISTD_H */<|MERGE_RESOLUTION|>--- conflicted
+++ resolved
@@ -399,11 +399,8 @@
 #define __NR_sched_setattr	381
 #define __NR_sched_getattr	382
 #define __NR_renameat2		383
-<<<<<<< HEAD
-=======
 #define __NR_seccomp		384
 #define __NR_getrandom		385
 #define __NR_memfd_create	386
->>>>>>> 7af142f7
 
 #endif /* _UAPI_ASM_MICROBLAZE_UNISTD_H */