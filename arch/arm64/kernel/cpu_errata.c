--- conflicted
+++ resolved
@@ -554,14 +554,14 @@
 				  1, 0),
 	},
 #endif
-<<<<<<< HEAD
 #ifdef CONFIG_NVIDIA_CARMEL_CNP_ERRATUM
 	{
 		/* NVIDIA Carmel */
 		.desc = "NVIDIA Carmel CNP erratum",
 		.capability = ARM64_WORKAROUND_NVIDIA_CARMEL_CNP,
 		ERRATA_MIDR_ALL_VERSIONS(MIDR_NVIDIA_CARMEL),
-=======
+	},
+#endif
 #ifdef CONFIG_ARM64_ERRATUM_2457168
 	{
 		.desc = "ARM erratum 2457168",
@@ -577,7 +577,6 @@
 		.capability = ARM64_WORKAROUND_1742098,
 		CAP_MIDR_RANGE_LIST(broken_aarch32_aes),
 		.type = ARM64_CPUCAP_LOCAL_CPU_ERRATUM,
->>>>>>> 7d51b4c6
 	},
 #endif
 	{
