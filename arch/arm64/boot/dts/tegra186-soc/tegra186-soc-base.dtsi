/*
 * tegra186-soc-base.dtsi: SoC Base DTSI file.
 *
 * Copyright (c) 2014-2015, NVIDIA CORPORATION.  All rights reserved.
 *
 * This program is free software; you can redistribute it and/or modify
 * it under the terms of the GNU General Public License as published by
 * the Free Software Foundation; version 2 of the License.
 *
 * This program is distributed in the hope that it will be useful, but WITHOUT
 * ANY WARRANTY; without even the implied warranty of MERCHANTABILITY or
 * FITNESS FOR A PARTICULAR PURPOSE.  See the GNU General Public License for
 * more details.
 *
 * You should have received a copy of the GNU General Public License along
 * with this program; if not, write to the Free Software Foundation, Inc.,
 * 51 Franklin Street, Fifth Floor, Boston, MA  02110-1301, USA.
 *
 */

#include <dt-bindings/memory/tegra-swgroup.h>
#include "../../../../include/dt-bindings/memory/tegra186-swgroup.h"
#include <dt-bindings/display/tegra-dc.h>
#include "../../../../include/dt-bindings/clock/tegra186-clock.h"
#include "../../../../include/dt-bindings/reset/tegra186-reset.h"
#include "../../../../include/dt-bindings/interrupt/tegra186-irq.h"
#include "../../../../include/dt-bindings/padctrl/tegra186-pads.h"
#include "tegra186-soc/tegra186-soc-sdhci.dtsi"
#include "tegra186-soc/tegra186-soc-ufshc.dtsi"
#include "tegra186-soc/tegra186-soc-i2c.dtsi"
#include "tegra186-soc/tegra186-soc-spi.dtsi"
#include "tegra186-soc/tegra186-soc-pwm.dtsi"
#include "../../../../include/dt-bindings/soc/tegra186-powergate.h"
#include "../../../../include/dt-bindings/pinctrl/pinctrl-tegra-padctl-uphy.h"
#include "tegra186-soc/tegra186-soc-uart.dtsi"
#include "tegra186-soc/tegra186-soc-eqos.dtsi"
#include <../../../../include/dt-bindings/hsp/tegra-hsp.h>

/ {
	compatible = "nvidia,tegra186";
	interrupt-parent = <&intc>;
	#address-cells = <2>;
	#size-cells = <2>;

	aliases {
		qspi6 = &qspi6;
	};

	reserved-memory {
		#address-cells = <2>;
		#size-cells = <2>;
		ranges;

		generic_reserved: generic_carveout {
			compatible = "nvidia,generic_carveout";
			size = <0 0>;
			alignment = <0 0x100000>;
			alloc-ranges = <0 0 0x1 0>;
			no-map;
		};

		aon_reserved_ivc_buf: aon-ivc {
			compatible = "nvidia,aon-ipc-carveout";
			size = <0x0 0x1000000>;
			alignment = <0x0 0x1000>;
			alloc-ranges = <0x0 0x0 0x1 0x0>;
			status = "disabled";
		};

	        adsp_reserved_mem: adsp_carveout {
                        compatible = "nvidia,tegra18x-adsp-carveout";
                        reg = <0x0 0xd8300000 0x0 0x01000000>;
                        no-map;
                };

		ramoops_reserved: ramoops_carveout {
			compatible = "nvidia,ramoops";
			size = <0x0 0x200000>;
			alignment = <0x0 0x10000>;
			alloc-ranges = <0x0 0x0 0x1 0x0>;
			no-map;
		};
	};

	timer {
		compatible = "arm,armv8-timer";
		interrupts = <1 13 0xf01
			      1 14 0xf01
			      1 11 0xf01
			      1 10 0xf01>;
		clock-frequency = <38400000>;
		status = "disabled";
	};

	mc_clk_pd: mc-clk-pd {
		compatible = "nvidia,tegra186-mc-clk-pd";
		#power-domain-cells = <0>;
	};

	ape_pd: ape-pd {
		compatible = "nvidia,tegra186-ape-pd";
		#power-domain-cells = <0>;
		power-domains = <&mc_clk_pd>;
	};

	host1x_pd: host-pd {
		compatible = "nvidia,tegra186-host1x-pd";
		is_off;
		host1x;
		#power-domain-cells = <0>;
		power-domains = <&mc_clk_pd>;
	};

	tsec_pd: tsec-pd {
		compatible = "nvidia,tegra186-tsec-pd";
		is_off;
		#power-domain-cells = <0>;
		power-domains = <&host1x_pd>;
	};

	nvdec_pd: nvdec-pd {
		compatible = "nvidia,tegra186-nvdec-pd";
		is_off;
		#power-domain-cells = <0>;
		power-domains = <&host1x_pd>;
		partition-id = <TEGRA186_POWER_DOMAIN_NVDEC>;
	};

	ispa_pd: ispa-pd {
		compatible = "nvidia,tegra186-ispa-pd";
		is_off;
		#power-domain-cells = <0>;
		power-domains = <&host1x_pd>;
		partition-id = <TEGRA186_POWER_DOMAIN_ISPA>;
	};

	ve_pd: ve-pd {
		compatible = "nvidia,tegra186-ve-pd";
		is_off;
		#power-domain-cells = <0>;
		power-domains = <&host1x_pd>;
		partition-id = <TEGRA186_POWER_DOMAIN_VE>;
	};

	vic03_pd: vic03-pd {
		compatible = "nvidia,tegra186-vic03-pd";
		is_off;
		#power-domain-cells = <0>;
		power-domains = <&host1x_pd>;
		partition-id = <TEGRA186_POWER_DOMAIN_VIC>;
	};

	msenc_pd: msenc-pd {
		compatible = "nvidia,tegra186-msenc-pd";
		is_off;
		#power-domain-cells = <0>;
		power-domains = <&host1x_pd>;
		partition-id = <TEGRA186_POWER_DOMAIN_MPE>;
	};

	nvjpg_pd: nvjpg-pd {
		compatible = "nvidia,tegra186-nvjpg-pd";
		is_off;
		#power-domain-cells = <0>;
		power-domains = <&host1x_pd>;
		partition-id = <TEGRA186_POWER_DOMAIN_NVJPG>;
	};

	gpu_pd: gpu-pd {
		compatible = "nvidia,tegra186-gpu-pd";
		is_off;
		#power-domain-cells = <0>;
		power-domains = <&host1x_pd>;
		partition-id = <TEGRA186_POWER_DOMAIN_GPU>;
	};

	se_pd: se-pd {
		compatible = "nvidia,tegra186-se-pd";
		is_off;
		#power-domain-cells = <0>;
		power-domains = <&host1x_pd>;
	};

	pcie_pd: pcie-pd {
		compatible = "nvidia, tegra186-pcie-pd";
		#power-domain-cells = <0>;
		partition-id = <TEGRA186_POWER_DOMAIN_PCX>;
	};

	sata_pd: sata-pd {
		compatible = "nvidia, tegra186-sata-pd";
		#power-domain-cells = <0>;
		partition-id = <TEGRA186_POWER_DOMAIN_SAX>;
	};

	disa_pd: disa-pd {
		compatible = "nvidia, tegra186-disa-pd";
		#power-domain-cells = <0>;
		partition-id = <TEGRA186_POWER_DOMAIN_DISP>;
	};

	disb_pd: disb-pd {
		compatible = "nvidia, tegra186-disb-pd";
		#power-domain-cells = <0>;
		partition-id = <TEGRA186_POWER_DOMAIN_DISPB>;
	};

	disc_pd: disc-pd {
		compatible = "nvidia, tegra186-disc-pd";
		#power-domain-cells = <0>;
		partition-id = <TEGRA186_POWER_DOMAIN_DISPC>;
	};

	xusba_pd: xusba-pd {
		compatible = "nvidia, tegra186-xusba-pd";
		#power-domain-cells = <0>;
		partition-id = <TEGRA186_POWER_DOMAIN_XUSBA>;
	};

	xusbb_pd: xusbb-pd {
		compatible = "nvidia, tegra186-xusbb-pd";
		#power-domain-cells = <0>;
		partition-id = <TEGRA186_POWER_DOMAIN_XUSBB>;
	};

	xusbc_pd: xusbc-pd {
		compatible = "nvidia, tegra186-xusbc-pd";
		#power-domain-cells = <0>;
		partition-id = <TEGRA186_POWER_DOMAIN_XUSBC>;
	};

	tegra-carveouts {
		compatible = "nvidia,carveouts";
		memory-region = <&generic_reserved>;
	};

	mc_sid@2c00000 {
		compatible = "nvidia,tegra-mc-sid";
 		reg = <0x0 0x02c00000 0x0 0x00010000>, /* MC_SID_BASE */
 		      <0x0 0x02c10000 0x0 0x00010000>; /* MC_BASE */
		status = "disabled";
	};

	/* HACK: Populate earlier than other device */
	smmu: iommu@12000000{
		compatible = "arm,mmu-500";
		reg = <0x0 0x12000000 0x0 0x01000000>; /* 16MB */
		#global-interrupts = <2>;
		interrupts = <0 170 4>,
			     <0 171 4>;

		mmu-masters = <&host1x				TEGRA_SWGROUP_HC>,
			      <&{/host1x/nvcsi@150c0000}	TEGRA_SWGROUP_NVCSI>,
			      <&{/host1x/vic@15340000}		TEGRA_SWGROUP_VIC>,
			      <&{/host1x/vi@15700000}		TEGRA_SWGROUP_VI>,
			      <&{/host1x/isp@15600000}		TEGRA_SWGROUP_ISP>,
			      <&{/host1x/nvdec@15480000}	TEGRA_SWGROUP_NVDEC>,
			      <&{/host1x/nvenc@154c0000}	TEGRA_SWGROUP_NVENC>,
			      <&{/host1x/nvjpg@15380000}	TEGRA_SWGROUP_NVJPG>,
			      <&{/host1x/nvdisplay@15200000}	TEGRA_SWGROUP_NVDISPLAY>,
			      <&{/host1x/nvdisplay@15210000}	TEGRA_SWGROUP_NVDISPLAY>,
			      <&{/host1x/nvdisplay@15220000}	TEGRA_SWGROUP_NVDISPLAY>,
			      <&{/host1x/tsec@15500000}		TEGRA_SWGROUP_TSEC>,
			      <&{/host1x/tsecb@15100000}	TEGRA_SWGROUP_TSECB>,
			      <&{/host1x/se@15810000}		TEGRA_SWGROUP_SE>,
			      <&{/host1x/se@15820000}		TEGRA_SWGROUP_SE1>,
			      <&{/host1x/se@15830000}		TEGRA_SWGROUP_SE2>,
			      <&{/host1x/se@15840000}		TEGRA_SWGROUP_SE3>,
<<<<<<< HEAD
=======
			      <&{/gp10b}			TEGRA_SWGROUP_GPUB>,
>>>>>>> f69bfe54
			      <&host1x_ctx0			TEGRA_SWGROUP_HOST1X_CTX0>,
			      <&host1x_ctx1			TEGRA_SWGROUP_HOST1X_CTX1>,
			      <&host1x_ctx2			TEGRA_SWGROUP_HOST1X_CTX2>,
			      <&host1x_ctx3			TEGRA_SWGROUP_HOST1X_CTX3>,
			      <&host1x_ctx4			TEGRA_SWGROUP_HOST1X_CTX4>,
			      <&host1x_ctx5			TEGRA_SWGROUP_HOST1X_CTX5>,
			      <&host1x_ctx6			TEGRA_SWGROUP_HOST1X_CTX6>,
			      <&host1x_ctx7			TEGRA_SWGROUP_HOST1X_CTX7>,
<<<<<<< HEAD
			      <&{/gp10b}			TEGRA_SWGROUP_GPUB>;
			      /*
=======

			      /* Non-host devices. */
>>>>>>> f69bfe54
			      <&{/sdhci@3460000}	TEGRA_SWGROUP_SDMMC4A>,
			      <&{/sdhci@3440000}	TEGRA_SWGROUP_SDMMC3A>,
			      <&{/sdhci@3420000}	TEGRA_SWGROUP_SDMMC2A>,
			      <&{/sdhci@3400000}	TEGRA_SWGROUP_SDMMC1A>,
			      <&{/xhci@3530000}		TEGRA_SWGROUP_XUSB_HOST>,
			      <&{/xudc@3550000}		TEGRA_SWGROUP_XUSB_DEV>,
			      <&{/bpmp}			TEGRA_SWGROUP_BPMP>;

			      /*
			      <&{/gp10b}		TEGRA_SWGROUP_GPUB>,
			      <&{/ahci-sata@3507000}	TEGRA_SWGROUP_SATA2>,
			      <&{/sound}		TEGRA_SWGROUP_APE>,
			      <&{/dma@2600000}		TEGRA_SID_GPCDMA_0>,
			      <&{/spi@3210000}		TEGRA_SID_GPCDMA_0>,
			      <&{/spi@3230000}		TEGRA_SID_GPCDMA_0>,
			      <&{/spi@3240000}		TEGRA_SID_GPCDMA_0>,
			      <&{/spi@3270000}		TEGRA_SID_GPCDMA_0>,
			      <&{/spi@c260000}		TEGRA_SID_GPCDMA_0>,
			      <&{/serial@3100000}	TEGRA_SID_GPCDMA_0>,
			      <&{/serial@3110000}	TEGRA_SID_GPCDMA_0>,
			      <&{/serial@c280000}	TEGRA_SID_GPCDMA_0>,
			      <&{/serial@3130000}	TEGRA_SID_GPCDMA_0>,
			      <&{/serial@3140000}	TEGRA_SID_GPCDMA_0>,
			      <&{/serial@3150000}	TEGRA_SID_GPCDMA_0>,
			      <&{/serial@c290000}	TEGRA_SID_GPCDMA_0>,
			      <&{/i2c@3160000}		TEGRA_SID_GPCDMA_0>,
			      <&{/i2c@3180000}		TEGRA_SID_GPCDMA_0>,
			      <&{/i2c@3190000}		TEGRA_SID_GPCDMA_0>,
			      <&{/i2c@31b0000}		TEGRA_SID_GPCDMA_0>,
			      <&{/i2c@31c0000}		TEGRA_SID_GPCDMA_0>,
			      <&{/i2c@31e0000}		TEGRA_SID_GPCDMA_0>;
			      */

		domains = <&gpu_as TEGRA_SWGROUP_CELLS(GPUB)>,
			  <&ape_as TEGRA_SWGROUP_CELLS(APE)>,
			  <&dc_as TEGRA_SWGROUP_CELLS3(DC, DC12, DCB)>,
			  <&host1x_as 0x008c0940 0x6002225a>, /* HC,ISP,NVENC,VI,VIC,TSEC,NVDEC,SE,NVJPG,SE1,TSECB,NVCSI,NVDISPLAY,SE2,SE3 */
			  <&host1x_as TEGRA_SWGROUP_CELLS(HOST1X_CTX0)>,
			  <&host1x_as TEGRA_SWGROUP_CELLS(HOST1X_CTX1)>,
			  <&host1x_as TEGRA_SWGROUP_CELLS(HOST1X_CTX2)>,
			  <&host1x_as TEGRA_SWGROUP_CELLS(HOST1X_CTX3)>,
			  <&host1x_as TEGRA_SWGROUP_CELLS(HOST1X_CTX4)>,
			  <&host1x_as TEGRA_SWGROUP_CELLS(HOST1X_CTX5)>,
			  <&host1x_as TEGRA_SWGROUP_CELLS(HOST1X_CTX6)>,
			  <&host1x_as TEGRA_SWGROUP_CELLS(HOST1X_CTX7)>,
			  <&common_as TEGRA_SWGROUP_CELLS(SDMMC1A)>,
			  <&common_as TEGRA_SWGROUP_CELLS(SDMMC2A)>,
			  <&common_as TEGRA_SWGROUP_CELLS(SDMMC3A)>,
			  <&common_as TEGRA_SWGROUP_CELLS(SDMMC4A)>,
			  <&common_as TEGRA_SWGROUP_CELLS(XUSB_HOST)>,
			  <&common_as TEGRA_SWGROUP_CELLS(XUSB_DEV)>,
			  <&common_as TEGRA_SWGROUP_CELLS(AXIS)>,
			  <&common_as TEGRA_SWGROUP_CELLS(BPMP)>,
			  <&common_as TEGRA_SWGROUP_CELLS(AFI)>,
			  <&common_as TEGRA_SWGROUP_CELLS(SATA2)>;

		status = "disabled";

		address-space-prop {
			host1x_as: host1x {
				iova-start = <0x0 0x5a500000>;
				iova-size = <0x0 0x7FF00000>;
				alignment = <0xFFFFF>;
				num-pf-page = <0>;
				gap-page = <1>;
			};
			common_as: common {
				iova-start = <0x0 0x80000000>;
				iova-size = <0x0 0x7FF00000>;
				alignment = <0xFFFFF>;
				num-pf-page = <0>;
				gap-page = <1>;
			};
			ppcs_as: ppcs {
				iova-start = <0x0 0x80000000>;
				iova-size = <0x0 0x7FF00000>;
				alignment = <0xFFFFF>;
				num-pf-page = <1>;
				gap-page = <1>;
			};
			dc_as: dc {
				iova-start = <0x0 0x00010000>;
				iova-size = <0x0 0xFFFEFFFF>;
				alignment = <0xFFFFF>;
				num-pf-page = <0>;
				gap-page = <0>;
			};
			gpu_as: gpu {
				iova-start = <0x0 0x00100000>;
				iova-size = <0x0 0xFFEFFFFF>;
				alignment = <0xFFFFF>;
				num-pf-page = <0>;
				gap-page = <0>;
			};
			ape_as: ape {
				iova-start = <0x0 0x40000000>;
				iova-size = <0x0 0xC0000000>;
				alignment = <0xFFFFF>;
				num-pf-page = <0>;
				gap-page = <1>;
			};
		};
	};

	mc {
		compatible = "nvidia,tegra-t18x-mc";

		reg-ranges = <1>;
		reg        = <0x0 0x2c10000 0x0 0x1000   /* Broadcast channel */
			      0x0 0x2c20000 0x0 0x1000   /* MC0 */
			      0x0 0x2c30000 0x0 0x1000   /* MC1 */
			      0x0 0x2c40000 0x0 0x1000   /* MC2 */
			      0x0 0x2c50000 0x0 0x1000>; /* MC3 */

		interrupts = <0 223 0x4>;
		int_count  = <8>;
		int_mask   = <0xf3140>;

		channels   = <4>;
        };

	usb_cd: usb_cd@7009f000 {
		compatible = "nvidia,tegra210-usb-cd";
		reg = <0x0 0x03520000 0x0 0x1000>;
		#extcon-cells = <1>;
		status = "disabled";
	};

	xusb_mbox: mailbox@3538000 {
		compatible = "nvidia,tegra186-xusb-mbox";
		reg = <0x0 0x03538000 0x0 0x1000>;
		interrupts = <0 164 0x4>;

		#mbox-cells = <0>;
		status = "disabled";
	};

	xhci@3530000 {
		compatible = "nvidia,tegra186-xhci";
		reg = <0x0 0x03530000 0x0 0x8000>,
			<0x0 0x03538000 0x0 0x1000>;
		interrupts = <0 163 0x4>;
		mboxes = <&xusb_mbox>;
		mbox-names = "xusb";
		#stream-id-cells = <1>;
		status = "disabled";
		clocks = <&tegra_car TEGRA186_CLK_XUSB_HOST>,
			<&tegra_car TEGRA186_CLK_XUSB_FALCON>,
			<&tegra_car TEGRA186_CLK_XUSB_SS>,
			<&tegra_car TEGRA186_CLK_XUSB_CORE_SS>,
			<&tegra_car TEGRA186_CLK_CLK_MAX>, /* FIXME: HS souce */
			<&tegra_car TEGRA186_CLK_XUSB_FS>,
			<&tegra_car TEGRA186_CLK_PLLU>,
			<&tegra_car TEGRA186_CLK_CLK_M>,
			<&tegra_car TEGRA186_CLK_PLLE>;
		clock-names = "host", "falcon_src", "ss", "ss_src", "hs_src",
			"fs_src", "pll_u_480M", "clk_m", "pll_e";
	};

	xudc@3550000 {
		compatible = "nvidia,tegra186-xudc";
		reg = <0x0 0x03550000 0x0 0x8000>,
			<0x0 0x03558000 0x0 0x1000>;
		clocks = <&tegra_car TEGRA186_CLK_PLLU>,
			<&tegra_car TEGRA186_CLK_XUSB_DEV>,
			<&tegra_car TEGRA186_CLK_XUSB_SS>,
			<&tegra_car TEGRA186_CLK_PLLE>;
		clock-names = "pll_u_480M", "dev", "ss", "pll_e";
		interrupts = <0 166 0x4>;
		#stream-id-cells = <1>;
		status = "disabled";
	};

	padctl_uphy: pinctrl@3520000 {
		compatible = "nvidia,tegra186-padctl-uphy";
		reg = <0x0 0x03520000 0x0 0x1000>,
			<0x0 0x03540000 0x0 0x1000>,
			<0x0 0x02500000 0x0 0xa0000>;
		reg-names = "padctl", "ao", "uphy";
		resets = <&tegra_car TEGRA186_RESET_UPHY>,
			<&tegra_car TEGRA186_RESET_XUSB_PADCTL>,
			<&tegra_car TEGRA186_RESET_PEX_USB_UPHY>,
			<&tegra_car TEGRA186_RESET_PEX_USB_UPHY_PLL0>,
			<&tegra_car TEGRA186_RESET_PEX_USB_UPHY_PLL1>,
			<&tegra_car TEGRA186_RESET_PEX_USB_UPHY_L0>,
			<&tegra_car TEGRA186_RESET_PEX_USB_UPHY_L1>,
			<&tegra_car TEGRA186_RESET_PEX_USB_UPHY_L2>,
			<&tegra_car TEGRA186_RESET_PEX_USB_UPHY_L3>,
			<&tegra_car TEGRA186_RESET_PEX_USB_UPHY_L4>,
			<&tegra_car TEGRA186_RESET_PEX_USB_UPHY_L5>;
		reset-names = "uphy_rst", "padctl_rst", "uphy_master_rst",
			"uphy_pll0_rst", "uphy_pll1_rst", "uphy_lane0_rst",
			"uphy_lane1_rst", "uphy_lane2_rst", "uphy_lane3_rst",
			"uphy_lane4_rst", "uphy_lane5_rst";
		clocks = <&tegra_car TEGRA186_CLK_PLLP_UPHY>,
			<&tegra_car TEGRA186_CLK_XUSB>,
			<&tegra_car TEGRA186_CLK_PLLE>,
			<&tegra_car TEGRA186_CLK_PLLE_PWRSEQ>,
			<&tegra_car TEGRA186_CLK_PLLREFE_OUT1>,
			<&tegra_car TEGRA186_CLK_PLLU>,
			<&tegra_car TEGRA186_CLK_USB2_TRK>,
			<&tegra_car TEGRA186_CLK_HSIC_TRK>,
			<&tegra_car TEGRA186_CLK_PEX_USB_PAD0_MGMT>,
			<&tegra_car TEGRA186_CLK_PEX_USB_PAD1_MGMT>,
			<&tegra_car TEGRA186_CLK_UPHY_PLL0_PWRSEQ>,
			<&tegra_car TEGRA186_CLK_UPHY_PLL1_PWRSEQ>;

		clock-names = "pllp", "xusb_clk", "plle", "plle_pwrseq",
			"pllrefe", "utmipll", "usb2_trk", "hsic_trk",
			"uphy_pll0_mgmt", "uphy_pll1_mgmt",
			"uphy_pll0_pwrseq", "uphy_pll1_pwrseq";
		interrupts = <0 167 0x4>;
		mboxes = <&xusb_mbox>;
		mbox-names = "xusb";
		#phy-cells = <1>;
		status = "disabled";
		prod-settings {
			#prod-cells = <4>;
			prod_c_bias {
				prod = <0 0x284 0xffffffc7 0x38>;
			};
			prod_c_hsic0 {
				prod = <0 0x344 0xffffff80 0x2d>;
			};
			prod_c_ss0 {
				prod = <0 0x14 0x08000000 0x1010002
					0 0x14 0x08000000 0x1040032
					0 0x14 0x08000000 0x1070022
					0 0x14 0x08000000 0x1352587
					0 0x14 0x08000000 0x1490fc7
					0 0x14 0x08000000 0x1533c0c
					0 0x14 0x08000000 0x156c0ff
					0 0x14 0x08000000 0x1520001
					0 0x14 0x08000000 0x1533c0f
					0 0x14 0x08000000 0x156c0ff
					0 0x14 0x08000000 0x15dff07
					0 0x14 0x08000000 0x15e141a>;
			};
			prod_c_ss1 {
				prod = <1 0x14 0x08000000 0x1010002
					1 0x14 0x08000000 0x1040032
					1 0x14 0x08000000 0x1070022
					1 0x14 0x08000000 0x1352587
					1 0x14 0x08000000 0x1490fc7
					1 0x14 0x08000000 0x1533c0c
					1 0x14 0x08000000 0x156c0ff
					1 0x14 0x08000000 0x1520001
					1 0x14 0x08000000 0x1533c0f
					1 0x14 0x08000000 0x156c0ff
					1 0x14 0x08000000 0x15dff07
					1 0x14 0x08000000 0x15e141a>;
			};
			prod_c_ss2 {
				prod = <2 0x14 0x08000000 0x1010002
					2 0x14 0x08000000 0x1040032
					2 0x14 0x08000000 0x1070022
					2 0x14 0x08000000 0x1352587
					2 0x14 0x08000000 0x1490fc7
					2 0x14 0x08000000 0x1533c0c
					2 0x14 0x08000000 0x156c0ff
					2 0x14 0x08000000 0x1520001
					2 0x14 0x08000000 0x1533c0f
					2 0x14 0x08000000 0x156c0ff
					2 0x14 0x08000000 0x15dff07
					2 0x14 0x08000000 0x15e141a>;
			};
		};
	};

	kfuse@0x3830000 {
		compatible = "nvidia,tegra186-kfuse";
		reg = <0x0 0x3830000 0x0 0x10000>;
		clocks = <&tegra_car TEGRA186_CLK_KFUSE>;
		clock-names = "kfuse";
	};

	tachometer@39c0000 {
		compatible = "nvidia,tegra186-tachometer";
		reg = <0x0 0x039c0000 0x0 0x10>;
		#stream-id-cells = <1>;
		clocks = <&tegra_car TEGRA186_CLK_TACH>;
		clock-names = "tach";
		resets = <&tegra_car TEGRA186_RESET_TACH>;
		reset-names = "tach";
		pulse-per-rev = <1>;
		sampling-window = <1>;
		status = "disabled";
	};

	tegra_pmc: pmc@c360000 {
		compatible = "nvidia,tegra186-pmc";
		reg = <0x0 0xC360000 0x0 0x400>;
		#padcontroller-cells = <1>;
		status = "disabled";
	};

	tegra_aowake: pmc@c370000 {
		compatible = "nvidia,tegra186-aowake";
		reg = <0x0 0xc370000 0x0 0x600>;
		status = "disabled";
	};

	pmc-iopower {
		compatible = "nvidia,tegra186-pmc-iopower";
		pad-controllers = <&tegra_pmc TEGRA_IO_PAD_GROUP_UFS
					TEGRA_IO_PAD_GROUP_DBG
					TEGRA_IO_PAD_GROUP_SPI
					TEGRA_IO_PAD_GROUP_AUDIO_HV
					TEGRA_IO_PAD_GROUP_AO_HV
					TEGRA_IO_PAD_GROUP_DMIC_HV
					TEGRA_IO_PAD_GROUP_SDMMC1_HV
					TEGRA_IO_PAD_GROUP_SDMMC2_HV
					TEGRA_IO_PAD_GROUP_SDMMC3_HV>;
		pad-names = "ufs", "dbg", "spi", "audio-hv", "ao-hv",
				"dmic-hv", "sdmmc1-hv", "sdmmc2-hv", "sdmmc3-hv";
		status = "disabled";
	};

	host1x: host1x {
		compatible = "nvidia,tegra186-host1x", "simple-bus";
		reg = <0x0 0x13e10000 0x0 0x00010000
			0x0 0x13e00000 0x0 0x00010000
			0x0 0x13ec0000 0x0 0x00040000>;
		interrupts = <0 265 0x04
				0 263 0x04>;

		power-domains = <&host1x_pd>;
		wakeup_capable;
		resets = <&tegra_car TEGRA186_RESET_HOST1X>;
		clocks = <&tegra_car TEGRA186_CLK_HOST1X>,
			 <&tegra_car TEGRA186_CLK_ACTMON>;
		clock-names = "host1x", "actmon";
		nvidia,vmid = <1>;

		#stream-id-cells = <1>;

		#address-cells = <2>;
		#size-cells = <2>;

		ranges;

		host1x_ctx0: ctx0 {
			compatible = "nvidia,tegra186-iommu-context";
			#stream-id-cells = <1>;
			status = "disabled";
		};

		host1x_ctx1: ctx1 {
			compatible = "nvidia,tegra186-iommu-context";
			#stream-id-cells = <1>;
			status = "disabled";
		};

		host1x_ctx2: ctx2 {
			compatible = "nvidia,tegra186-iommu-context";
			#stream-id-cells = <1>;
			status = "disabled";
		};

		host1x_ctx3: ctx3 {
			compatible = "nvidia,tegra186-iommu-context";
			#stream-id-cells = <1>;
			status = "disabled";
		};

		host1x_ctx4: ctx4 {
			compatible = "nvidia,tegra186-iommu-context";
			#stream-id-cells = <1>;
			status = "disabled";
		};

		host1x_ctx5: ctx5 {
			compatible = "nvidia,tegra186-iommu-context";
			#stream-id-cells = <1>;
			status = "disabled";
		};

		host1x_ctx6: ctx6 {
			compatible = "nvidia,tegra186-iommu-context";
			#stream-id-cells = <1>;
			status = "disabled";
		};

		host1x_ctx7: ctx7 {
			compatible = "nvidia,tegra186-iommu-context";
			#stream-id-cells = <1>;
			status = "disabled";
		};

		nvcsi@150c0000 {
			compatible = "nvidia,tegra186-nvcsi";
			power-domains = <&ve_pd>;
			reg = <0x0 0x150c0000 0x0 0x00040000>;
			resets = <&tegra_car TEGRA186_RESET_NVCSI>;
			clocks = <&tegra_car TEGRA186_CLK_NVCSI>,
				 <&tegra_car TEGRA186_CLK_NVCSILP>,
				 <&tegra_car TEGRA186_CLK_PLLP_GRTCBB>,
				 <&tegra_car TEGRA186_CLK_PLLP_GRTCBB>;
			clock-names = "nvcsi", "nvcsilp", "nvcsi_parent",
				      "nvcsilp_parent";
			interrupts = <0 119 0x04>;
			#stream-id-cells = <1>;
			status = "disabled";
		};

		vi@15700000 {
			compatible = "nvidia,tegra186-vi";
			power-domains = <&ve_pd>;
                        reg = <0x0 0x15700000 0x0 0x00100000>;
                        interrupts = <0 201 0x04
                                      0 202 0x04
                                      0 203 0x04>;
			resets = <&tegra_car TEGRA186_RESET_VI>;
			clocks = <&tegra_car TEGRA186_CLK_VI>,
				 <&tegra_car TEGRA186_CLK_NVCSI>,
				 <&tegra_car TEGRA186_CLK_NVCSILP>,
				 <&tegra_car TEGRA186_CLK_EMC>;
			clock-names = "vi", "nvcsi", "nvcsilp", "emc";
			#stream-id-cells = <1>;
			status = "disabled";
		};

		isp@15600000 {
			compatible = "nvidia,tegra186-isp";
			power-domains = <&ispa_pd>;
                        reg = <0x0 0x15600000 0x0 0x00040000>;
                        interrupts = <0 205 0x04>;
			resets = <&tegra_car TEGRA186_RESET_ISP>;
			clocks = <&tegra_car TEGRA186_CLK_ISP>,
				 <&tegra_car TEGRA186_CLK_EMC>;
			clock-names = "isp", "emc";
			#stream-id-cells = <1>;
			status = "disabled";
		};

		vii2c@156c0000 {
			compatible = "nvidia,tegra186-vii2c";
			reg = <0x0 0x156c0000 0x0 0x00040000>;
			status = "disabled";
		};

		nvdisplay@15200000 {
			compatible = "nvidia,tegra186-dc";
			power-domains = <&mc_clk_pd>;
			reg = <0x0 0x15200000 0x0 0x10000>;
			interrupts = <0 153 0x04>;
			win-mask = <0x7>;
			#stream-id-cells = <1>;
			clocks = <&clk32k_in>,
				 <&tegra_car TEGRA186_CLK_NVDISPLAY_DISP>,
				 <&tegra_car TEGRA186_CLK_NVDISPLAYHUB>,
				 <&tegra_car TEGRA186_CLK_NVDISPLAY_P0>,
				 <&tegra_car TEGRA186_CLK_PLLP_DISPLAY>,
				 <&tegra_car TEGRA186_CLK_PLLD2>,
				 <&tegra_car TEGRA186_CLK_PLLD3>,
				 <&tegra_car TEGRA186_CLK_PLLD>,
				 <&tegra_car TEGRA186_CLK_PLLD_OUT1>,
				 <&tegra_car TEGRA186_CLK_EMC>,
				 <&tegra_car TEGRA186_CLK_EMC_LATENCY>;
			clock-names = "clk32k_in", "nvdisplay_disp",
				      "nvdisplayhub", "nvdisplay_p0",
				      "pllp_display", "plld2", "plld3",
				      "pll_d", "pll_d_out1", "emc", "emc_latency";
			resets = <&tegra_car TEGRA186_RESET_NVDISPLAY0_MISC>,
				 <&tegra_car TEGRA186_RESET_NVDISPLAY0_WGRP0>,
				 <&tegra_car TEGRA186_RESET_NVDISPLAY0_WGRP1>,
				 <&tegra_car TEGRA186_RESET_NVDISPLAY0_WGRP2>,
				 <&tegra_car TEGRA186_RESET_NVDISPLAY0_WGRP3>,
				 <&tegra_car TEGRA186_RESET_NVDISPLAY0_WGRP4>,
				 <&tegra_car TEGRA186_RESET_NVDISPLAY0_WGRP5>,
				 <&tegra_car TEGRA186_RESET_NVDISPLAY0_HEAD0>;
			reset-names = "misc", "wgrp0", "wgrp1", "wgrp2",
				      "wgrp3", "wgrp4", "wgrp5", "head0";
			status = "disabled";
		};

		nvdisplay@15210000 {
			compatible = "nvidia,tegra186-dc";
			power-domains = <&mc_clk_pd>;
                        reg = <0x0 0x15210000 0x0 0x10000>;
                        interrupts = <0 154 0x04>;
			win-mask = <0x38>;
			#stream-id-cells = <1>;
			clocks = <&clk32k_in>,
				 <&tegra_car TEGRA186_CLK_NVDISPLAY_DISP>,
				 <&tegra_car TEGRA186_CLK_NVDISPLAYHUB>,
				 <&tegra_car TEGRA186_CLK_NVDISPLAY_P1>,
				 <&tegra_car TEGRA186_CLK_PLLP_DISPLAY>,
				 <&tegra_car TEGRA186_CLK_PLLD2>,
				 <&tegra_car TEGRA186_CLK_PLLD3>,
				 <&tegra_car TEGRA186_CLK_EMC>,
				 <&tegra_car TEGRA186_CLK_EMC_LATENCY>;
			clock-names = "clk32k_in", "nvdisplay_disp",
				      "nvdisplayhub", "nvdisplay_p1",
				      "pllp_display", "plld2", "plld3",
				      "emc", "emc_latency";
			resets = <&tegra_car TEGRA186_RESET_NVDISPLAY0_MISC>,
				 <&tegra_car TEGRA186_RESET_NVDISPLAY0_WGRP0>,
				 <&tegra_car TEGRA186_RESET_NVDISPLAY0_WGRP1>,
				 <&tegra_car TEGRA186_RESET_NVDISPLAY0_WGRP2>,
				 <&tegra_car TEGRA186_RESET_NVDISPLAY0_WGRP3>,
				 <&tegra_car TEGRA186_RESET_NVDISPLAY0_WGRP4>,
				 <&tegra_car TEGRA186_RESET_NVDISPLAY0_WGRP5>,
				 <&tegra_car TEGRA186_RESET_NVDISPLAY0_HEAD1>;
			reset-names = "misc", "wgrp0", "wgrp1", "wgrp2",
				      "wgrp3", "wgrp4", "wgrp5", "head1";
			status = "disabled";
		};

		nvdisplay@15220000 {
			compatible = "nvidia,tegra186-dc";
			power-domains = <&mc_clk_pd>;
                        reg = <0x0 0x15220000 0x0 0x10000>;
                        interrupts = <0 155 0x04>;
			win-mask = <0x0>;
			#stream-id-cells = <1>;
			clocks = <&clk32k_in>,
				 <&tegra_car TEGRA186_CLK_NVDISPLAY_DISP>,
				 <&tegra_car TEGRA186_CLK_NVDISPLAYHUB>,
				 <&tegra_car TEGRA186_CLK_NVDISPLAY_P2>,
				 <&tegra_car TEGRA186_CLK_PLLP_DISPLAY>,
				 <&tegra_car TEGRA186_CLK_PLLD2>,
				 <&tegra_car TEGRA186_CLK_PLLD3>,
				 <&tegra_car TEGRA186_CLK_EMC>,
				 <&tegra_car TEGRA186_CLK_EMC_LATENCY>;
			clock-names = "clk32k_in", "nvdisplay_disp",
				      "nvdisplayhub", "nvdisplay_p2",
				      "pllp_display", "plld2", "plld3",
				      "emc", "emc_latency";
			resets = <&tegra_car TEGRA186_RESET_NVDISPLAY0_MISC>,
				 <&tegra_car TEGRA186_RESET_NVDISPLAY0_WGRP0>,
				 <&tegra_car TEGRA186_RESET_NVDISPLAY0_WGRP1>,
				 <&tegra_car TEGRA186_RESET_NVDISPLAY0_WGRP2>,
				 <&tegra_car TEGRA186_RESET_NVDISPLAY0_WGRP3>,
				 <&tegra_car TEGRA186_RESET_NVDISPLAY0_WGRP4>,
				 <&tegra_car TEGRA186_RESET_NVDISPLAY0_WGRP5>,
				 <&tegra_car TEGRA186_RESET_NVDISPLAY0_HEAD2>;
			reset-names = "misc", "wgrp0", "wgrp1", "wgrp2",
				      "wgrp3", "wgrp4", "wgrp5", "head2";
			status = "disabled";
		};

		dsi {	/* dsi@15300000 */
			compatible = "nvidia,tegra186-dsi";
			reg = <0x0 0x15300000 0x0 0x00040000>, /* DSIA */
			      <0x0 0x15400000 0x0 0x00040000>, /* DSIB */
			      <0x0 0x15900000 0x0 0x00040000>, /* DSIC */
			      <0x0 0x15940000 0x0 0x00040000>, /* DSID */
			      <0x0 0x15880000 0x0 0x00010000>; /* PADCTL REG */
			clocks = <&clk32k_in>,
				 <&tegra_car TEGRA186_CLK_DSI>,
				 <&tegra_car TEGRA186_CLK_DSIA_LP>,
				 <&tegra_car TEGRA186_CLK_DSIB>,
				 <&tegra_car TEGRA186_CLK_DSIB_LP>,
				 <&tegra_car TEGRA186_CLK_DSIC>,
				 <&tegra_car TEGRA186_CLK_DSIC_LP>,
				 <&tegra_car TEGRA186_CLK_DSID>,
				 <&tegra_car TEGRA186_CLK_DSID_LP>;
			clock-names = "clk32k_in", "dsi", "dsia_lp",
					"dsib", "dsib_lp", "dsic", "dsic_lp",
					"dsid", "dsid_lp";
			resets = <&tegra_car TEGRA186_RESET_DSI>,
				<&tegra_car TEGRA186_RESET_DSIB>,
				<&tegra_car TEGRA186_RESET_DSIC>,
				<&tegra_car TEGRA186_RESET_DSID>,
				<&tegra_car TEGRA186_RESET_DSIPADCTL>;
			reset-names = "dsia", "dsib", "dsic", "dsid", "dsi_padctrl";
			status = "disabled";
		};

		vic@15340000 {
			compatible = "nvidia,tegra186-vic";
			power-domains = <&vic03_pd>;
			reg = <0x0 0x15340000 0x0 0x00040000>;
			resets = <&tegra_car TEGRA186_RESET_VIC>;
			clocks = <&tegra_car TEGRA186_CLK_VIC>,
				 <&tegra_car TEGRA186_CLK_EMC>,
				 <&clk32k_in>,
				 <&clk32k_in>;
			clock-names = "vic", "emc", "vic_floor", "emc_shared";
			#stream-id-cells = <1>;
			status = "disabled";
		};

		nvenc@154c0000 {
			compatible = "nvidia,tegra186-nvenc";
			power-domains = <&msenc_pd>;
			reg = <0x0 0x154c0000 0x0 0x00040000>;
			resets = <&tegra_car TEGRA186_RESET_NVENC>;
			clocks = <&tegra_car TEGRA186_CLK_NVENC>,
				 <&tegra_car TEGRA186_CLK_EMC>;
			clock-names = "nvenc", "emc";
			#stream-id-cells = <1>;
			status = "disabled";
		};

		nvdec@15480000 {
			compatible = "nvidia,tegra186-nvdec";
			power-domains = <&nvdec_pd>;
			reg = <0x0 0x15480000 0x0 0x00040000>;
			resets = <&tegra_car TEGRA186_RESET_NVDEC>;
			clocks = <&tegra_car TEGRA186_CLK_NVDEC>,
				 <&tegra_car TEGRA186_CLK_KFUSE>,
				 <&tegra_car TEGRA186_CLK_EMC>;
			clock-names = "nvdec", "kfuse", "emc";
			#stream-id-cells = <1>;
			status = "disabled";
		};

		nvjpg@15380000 {
			compatible = "nvidia,tegra186-nvjpg";
			power-domains = <&nvjpg_pd>;
			reg = <0x0 0x15380000 0x0 0x00040000>;
			resets = <&tegra_car TEGRA186_RESET_NVJPG>;
			clocks = <&tegra_car TEGRA186_CLK_NVJPG>,
				 <&tegra_car TEGRA186_CLK_EMC>;
			clock-names = "nvjpg", "emc";
			#stream-id-cells = <1>;
			status = "disabled";
		};

		tsec@15500000 {
			compatible = "nvidia,tegra186-tsec";
			power-domains = <&tsec_pd>;
			reg = <0x0 0x15500000 0x0 0x00040000>;
			resets = <&tegra_car TEGRA186_RESET_TSEC>;
			clocks = <&tegra_car TEGRA186_CLK_TSEC>,
				 <&tegra_car TEGRA186_CLK_EMC>;
			clock-names = "tsec", "emc";
			#stream-id-cells = <1>;
			status = "disabled";
		};

		tsecb@15100000 {
			compatible = "nvidia,tegra186-tsec";
			power-domains = <&tsec_pd>;
			reg = <0x0 0x15100000 0x0 0x00040000>;
			resets = <&tegra_car TEGRA186_RESET_TSECB>;
			clocks = <&tegra_car TEGRA186_CLK_TSECB>,
				 <&tegra_car TEGRA186_CLK_EMC>;
			clock-names = "tsecb", "emc";
			#stream-id-cells = <1>;
			status = "disabled";
		};

		sor {
			compatible = "nvidia,tegra186-sor";
			reg = <0x0 0x15540000 0x0 0x00040000>;
			nvidia,xbar-ctrl = <2 1 0 3 4>;
			clocks = <&clk32k_in>,
				 <&tegra_car TEGRA186_CLK_SOR0>,
				 <&tegra_car TEGRA186_CLK_SOR_SAFE>,
				 <&tegra_car TEGRA186_CLK_SOR0_PAD_CLKOUT>,
				 <&tegra_car TEGRA186_CLK_SOR0_OUT>;
			clock-names = "clk32k_in", "sor0", "sor_safe",
				      "sor0_pad_clkout", "sor0_out";
			resets = <&tegra_car TEGRA186_RESET_SOR0>;
			reset-names = "sor0";
			status = "disabled";
		};

		sor1 {
			compatible = "nvidia,tegra186-sor1";
			reg = <0x0 0x15580000 0x0 0x00040000>;
			interrupts = <0 158 0x4>; /* INT_SOR_1 */
			nvidia,xbar-ctrl = <2 1 0 3 4>;
			clocks = <&clk32k_in>,
				 <&tegra_car TEGRA186_CLK_SOR1>,
				 <&tegra_car TEGRA186_CLK_SOR_SAFE>,
				 <&tegra_car TEGRA186_CLK_SOR1_PAD_CLKOUT>,
				 <&tegra_car TEGRA186_CLK_SOR1_OUT>;
			clock-names = "clk32k_in", "sor1", "sor_safe",
				      "sor1_pad_clkout", "sor1_out";
			resets = <&tegra_car TEGRA186_RESET_SOR1>;
			reset-names = "sor1";
			status = "disabled";
		};

		dpaux@155c0000 {
			compatible = "nvidia,tegra186-dpaux";
			reg = <0x0 0x155c0000 0x0 0x00040000>;
			interrupts = <0 159 0x4>; /* INT_DPAUX */
			clocks = <&clk32k_in>,
				 <&tegra_car TEGRA186_CLK_DPAUX>,
				 <&tegra_car TEGRA186_CLK_PLLDP>;
			clock-names = "clk32k_in", "dpaux", "plldp";
			resets = <&tegra_car TEGRA186_RESET_DPAUX>;
			reset-names = "dpaux";
			status = "disabled";
		};

		dpaux@15040000 {
			compatible = "nvidia,tegra186-dpaux1";
			reg = <0x0 0x15040000 0x0 0x00040000>;
			interrupts = <0 160 0x4>; /* INT_DPAUX_1 */
			clocks = <&clk32k_in>,
				 <&tegra_car TEGRA186_CLK_DPAUX1>,
				 <&tegra_car TEGRA186_CLK_PLLDP>;
			clock-names = "clk32k_in", "dpaux1", "plldp";
			resets = <&tegra_car TEGRA186_RESET_DPAUX1>;
			reset-names = "dpaux1";
			status = "disabled";
		};

		se@15810000 {
			compatible = "nvidia,tegra186-se-nvhost";
			power-domains = <&se_pd>;
			reg = <0x0 0x15810000 0x0 0x10000>;
			resets = <&tegra_car TEGRA186_RESET_SE>;
			clocks = <&tegra_car TEGRA186_CLK_SE>,
				 <&tegra_car TEGRA186_CLK_EMC>,
				 <&tegra_car TEGRA186_CLK_ENTROPY>;
			clock-names = "se", "emc", "entropy";
			#stream-id-cells = <1>;
			status = "disabled";
		};

		se@15820000 {
			compatible = "nvidia,tegra186-se-nvhost";
			power-domains = <&se_pd>;
			reg = <0x0 0x15820000 0x0 0x10000>;
			resets = <&tegra_car TEGRA186_RESET_SE>;
			clocks = <&tegra_car TEGRA186_CLK_SE>,
				 <&tegra_car TEGRA186_CLK_EMC>,
				 <&tegra_car TEGRA186_CLK_ENTROPY>;
			clock-names = "se", "emc", "entropy";
			#stream-id-cells = <1>;
			status = "disabled";
		};

		se@15830000 {
			compatible = "nvidia,tegra186-se-nvhost";
			power-domains = <&se_pd>;
			reg = <0x0 0x15830000 0x0 0x10000>;
			resets = <&tegra_car TEGRA186_RESET_SE>;
			clocks = <&tegra_car TEGRA186_CLK_SE>,
				 <&tegra_car TEGRA186_CLK_EMC>,
				 <&tegra_car TEGRA186_CLK_ENTROPY>;
			clock-names = "se", "emc", "entropy";
			#stream-id-cells = <1>;
			status = "disabled";
		};

		se@15840000 {
			compatible = "nvidia,tegra186-se-nvhost";
			power-domains = <&se_pd>;
			reg = <0x0 0x15840000 0x0 0x10000>;
			resets = <&tegra_car TEGRA186_RESET_SE>;
			clocks = <&tegra_car TEGRA186_CLK_SE>,
				 <&tegra_car TEGRA186_CLK_EMC>,
				 <&tegra_car TEGRA186_CLK_ENTROPY>;
			clock-names = "se", "emc", "entropy";
			#stream-id-cells = <1>;
			status = "disabled";
		};
	};

	mipical {
		compatible = "nvidia, tegra186-mipical";
		reg = <0x0 0x03990000 0x0 0x00010000>;
		clocks = <&clk32k_in>,
			<&tegra_car TEGRA186_CLK_MIPI_CAL>,
			<&tegra_car TEGRA186_CLK_UART_FST_MIPI_CAL>;
		clock-names = "clk32k_in", "mipi_cal", "uart_fs_mipi_cal";
		resets = <&tegra_car TEGRA186_RESET_MIPI_CAL>;
		reset-names = "mipi_cal";
		status = "disabled";
	};

	gp10b {
		compatible = "nvidia,tegra186-gp10b", "nvidia,gp10b";
		power-domains = <&gpu_pd>;
		reg = <0x0 0x17000000 0x0 0x1000000
		       0x0 0x18000000 0x0 0x1000000
		       0x0 0x03b41000 0x0 0x00001000>;
		interrupts = <0 70 0x04
			      0 71 0x04>;
		interrupt-names = "stall", "nonstall";
		nvidia,host1x = <&host1x>;
		#stream-id-cells = <1>;
		access-vpr-phys;
		resets = <&tegra_car TEGRA186_RESET_GPU>;
		clocks = <&tegra_car TEGRA186_CLK_GPC2CLK>,
			<&tegra_car TEGRA186_CLK_GPU>;
		clock-names = "gpu", "gpu_sys";
	};

	psci {
		compatible = "arm,psci-0.2";
		method = "smc";
		cpu_off = <0x84000002>;
		cpu_on = <0xC4000003>;
		cpu_suspend = <0xC4000001>;
		status = "disabled";
	};

	tlk {
		compatible = "nvidia,trusted-little-kernel";
		logger = "enabled";
		storage = "enabled";
	};

	intc: interrupt-controller@3881000 {
		compatible = "arm,cortex-a15-gic";
		#interrupt-cells = <3>;
		interrupt-controller;
		reg = <0x0 0x03881000 0x0 0x00001000
		       0x0 0x03882000 0x0 0x00002000>;
		status = "disabled";
	};

	lic: interrupt-controller@3000000 {
		compatible = "nvidia,tegra-gic";
		interrupt-controller;
		reg = <0x0 0x03000000 0x0 0x00000800
			0x0 0x03000800 0x0 0x00000800
			0x0 0x03001000 0x0 0x00000800
			0x0 0x03001800 0x0 0x00000800
			0x0 0x03002000 0x0 0x00000800
			0x0 0x03002800 0x0 0x00000800
			0x0 0x03003000 0x0 0x00000800
			0x0 0x03003800 0x0 0x00000800
			0x0 0x0300f800 0x0 0x00000800>;
		status = "disabled";
	};

	timer@3020000 {
		compatible = "nvidia,tegra186-timer";
		interrupts = <0 0 4>,
			     <0 1 4>,
			     <0 2 4>,
			     <0 3 4>,
			     <0 4 4>,
			     <0 5 4>,
			     <0 6 4>,
			     <0 7 4>,
			     <0 8 4>,
			     <0 9 4>;
		clock-frequency = <38400000>;
		reg = <0x0 0x03010000 0x0 0x000e0000>;
		tmr-count = <10>;
		wdt-count = <3>;
		status = "disabled";
	};

	tegra_car: clock@5000000 {
		compatible = "nvidia,tegra18x-car";
		reg = <0x0 0x05000000 0x0 0x01000000>;
		#clock-cells = <1>;
		#reset-cells = <1>;
		status = "disabled";
	};

	se: se_elp@3ad0000 {
		compatible = "nvidia,tegra186-se-elp";
		reg = <0x0 0x03ad0000 0x0 0x10000>,
		      <0x0 0x03ae0000 0x0 0x10000>;
	};

	qspi6: spi@3270000 {
		compatible = "nvidia,tegra186-qspi";
		reg = <0x0 0x3270000 0x0 0x10000>;
		interrupts = < 0 35 0x04 >;
		#address-cells = <1>;
		#size-cells = <0>;
		#stream-id-cells = <1>;
                nvidia,dma-request-selector = <&gpcdma 5>;
		dmas = <&gpcdma 5>, <&gpcdma 5>;
		dma-names = "rx", "tx";
		clocks = <&tegra_car TEGRA186_CLK_QSPI>,
			<&tegra_car TEGRA186_CLK_PLLP_GRTBA>,
			<&tegra_car TEGRA186_CLK_CLK_M>;
		clock-names = "qspi","pll_p","clk_m";
		resets = <&tegra_car TEGRA186_RESET_QSPI>;
		reset-names = "qspi";
		status = "disabled";
	};

	hsp_top: tegra-hsp@3c00000 {
		compatible = "nvidia,tegra186-hsp";
		reg = <0x0 0x03c00000 0x0 0x000a0000>;
		interrupts = <0 176 0x4>;
		nvidia,num-SM = <0x8>;
		nvidia,num-AS = <0x2>;
		nvidia,num-SS = <0x2>;
		nvidia,num-DB = <0x7>;
		nvidia,num-SI = <0x8>;
		status = "disabled";
	};

	chipid@100000 {
		compatible = "nvidia,tegra186-chipid";
		reg = <0x0 0x00100000 0x0 0x10000>;
		status = "disabled";
	};

	bpmp {
		compatible = "nvidia,tegra186-bpmp";
		#stream-id-cells = <1>;
		reg = <0x0 0x0d000000 0x0 0x00800000>,
		      <0x0 0x3004e000 0x0 0x00001000>,
		      <0x0 0x3004f000 0x0 0x00001000>;
		status = "disabled";

		bpmpthermal: bpmpthermal {
			compatible = "nvidia,tegra186-bpmp-thermal";
			#thermal-sensor-cells = <1>;
			status = "disabled";
		};
	};

	gpcdma: dma@2600000 {
		compatible = "nvidia,tegra186-gpcdma";
		reg = <0x0 0x2600000 0x0 0x210000>;
		resets = <&tegra_car TEGRA186_RESET_GPCDMA>;
		reset-names = "gpcdma";
		interrupts = <0 75 0x04
			      0 76 0x04
			      0 77 0x04
			      0 78 0x04
			      0 79 0x04
			      0 80 0x04
			      0 81 0x04
			      0 82 0x04
			      0 83 0x04
			      0 84 0x04
			      0 85 0x04
			      0 86 0x04
			      0 87 0x04
			      0 88 0x04
			      0 89 0x04
			      0 90 0x04
			      0 91 0x04
			      0 92 0x04
			      0 93 0x04
			      0 94 0x04
			      0 95 0x04
			      0 96 0x04
			      0 97 0x04
			      0 98 0x04
			      0 99 0x04
			      0 100 0x04
			      0 101 0x04
			      0 102 0x04
			      0 103 0x04
			      0 104 0x04
			      0 105 0x04
			      0 106 0x04
			      0 107 0x04>;
		#dma-cells = <1>;
		#stream-id-cells = <1>;
		status = "disabled";
	};

	pinmux: pinmux@2430000 {
                compatible = "nvidia,tegra186-pinmux";
                reg = <0x0 0x2430000 0x0 0x15000
			0x0 0xc300000 0x0 0x4000>;
		#gpio-range-cells = <3>;
                status = "disabled";
        };

        tegra_gpio: gpio@2200000 {
                compatible = "nvidia,tegra186-gpio";
                reg = <0x0 0x2200000 0x0 0x15700
                        0x0 0xc2f0000 0x0 0x2000>;
                interrupts = <0 47 0x04
                        0 50 0x04
                        0 53 0x04
                        0 56 0x04
                        0 59 0x04
                        0 180 0x04
                        0 60 0x04>; /*AON GPIO */
                status = "disabled";
                gpio-ranges = <&pinmux 0 0 253>;
                #gpio-cells = <2>;
                gpio-controller;
		#interrupt-cells = <2>;
		interrupt-controller;

                nvidia,gpio_mapping = < 0 0x12000
                                        0 0x13000
                                        0 0x13200
                                        0 0X13400
                                        0 0x12200
                                        0 0x12400
                                        0 0x14200
                                        0 0x11000
                                        0 0x10800
                                        0 0x15000
                                        0 0x15200
                                        0 0x11200
                                        0 0x15600
                                        0 0x10000
                                        0 0x10200
                                        0 0x14000
                                        0 0x10400
                                        0 0x10A00
                                        1 0x1200
                                        0 0x10600
                                        1 0x1400
                                        1 0x1800
                                        1 0x1A00
                                        0 0x11400
                                        0 0x11600
                                        1 0x1E00
                                        1 0x1C00
                                        0 0x12600
                                        0 0x15400
                                        (-1) (-1)
                                        1 0x1600
                                        1 0x1000>;
        };

	ahci-sata@3507000 {
		compatible = "nvidia,tegra186-ahci-sata";
		reg = <0x0 0x03507000 0x0 0x00002000>, /* SATA AHCI */
			<0x0 0x03501000 0x0 0x00006000>, /* SATA Config */
			<0x0 0x03500000 0x0 0x00001000>, /* SATA IPFS */
			<0x0 0x03A90000 0x0 0x00010000>; /* SATA AUX */
		interrupts = <0 197 0x04>;
		#stream-id-cells = <1>;
		clocks = <&tegra_car TEGRA186_CLK_SATA>,
			<&tegra_car TEGRA186_CLK_SATA_OOB>,
			<&tegra_car TEGRA186_CLK_PLLP>,
			<&tegra_car TEGRA186_CLK_PLLP_UPHY>;
		clock-names = "sata", "sata_oob", "pllp", "pllp_uphy";
		resets = <&tegra_car TEGRA186_RESET_SATA>,
			<&tegra_car TEGRA186_RESET_SATACOLD>;
		reset-names = "sata", "satacold";
		phys = <&padctl_uphy TEGRA_PADCTL_UPHY_SATA_P(0)>;
		phy-names = "sata-phy";
		nvidia,disable-features = "devslp";
		status = "disabled";
	};

	pcie-controller@10003000 {
		compatible = "nvidia,tegra186-pcie";
		power-domains = <&mc_clk_pd>;
		device_type = "pci";
		reg = <0x0 0x10003000 0x0 0x00000800   /* PADS registers */
		       0x0 0x10003800 0x0 0x00000800   /* AFI registers */
		       0x0 0x40000000 0x0 0x10000000>; /* configuration space */
		reg-names = "pads", "afi", "cs";

		clocks = <&tegra_car TEGRA186_CLK_AFI>,
			<&tegra_car TEGRA186_CLK_PCIE>,
			<&tegra_car TEGRA186_CLK_CLK_M>;
		clock-names = "afi", "pcie", "clk_m";

		resets = <&tegra_car TEGRA186_RESET_AFI>,
			<&tegra_car TEGRA186_RESET_PCIE>,
			<&tegra_car TEGRA186_RESET_PCIEXCLK>;
		reset-names = "afi", "pcie", "pciex";

		interrupts = <0 72 0x04>, /* controller interrupt */
			     <0 73 0x04>; /* MSI interrupt */
		interrupt-names = "intr", "msi";

		#interrupt-cells = <1>;
		interrupt-map-mask = <0 0 0 0>;
		interrupt-map = <0 0 0 0 &intc 0 72 0x04>;// check this

		bus-range = <0x00 0xff>;
		#address-cells = <3>;
		#size-cells = <2>;

		ranges = <0x82000000 0 0x10000000 0x0 0x10000000 0 0x00001000   /* port 0 configuration space */
			  0x82000000 0 0x10001000 0x0 0x10001000 0 0x00001000   /* port 1 configuration space */
			  0x82000000 0 0x10004000 0x0 0x10004000 0 0x00001000   /* port 2 configuration space */
			  0x81000000 0 0x0        0x0 0x50000000 0 0x00010000   /* downstream I/O (64 KiB) */
			  0x82000000 0 0x50100000 0x0 0x50100000 0 0x07F00000   /* non-prefetchable memory (127 MiB) */
			  0xc2000000 0 0x58000000 0x0 0x58000000 0 0x28000000>; /* prefetchable memory (640 MiB) */

		phys = <&padctl_uphy TEGRA_PADCTL_UPHY_PCIE_P(0)>;
		phy-names = "pcie-phy";

		nvidia,lane-map = <0x04>;
		status = "disabled";

		pci@1,0 {
			device_type = "pci";
			assigned-addresses = <0x82000800 0 0x10000000 0 0x1000>;
			reg = <0x000800 0 0 0 0>;
			status = "disabled";

			#address-cells = <3>;
			#size-cells = <2>;
			ranges;

			nvidia,num-lanes = <4>;
			nvidia,afi-ctl-offset = <0x110>;
		};

		pci@2,0 {
			device_type = "pci";
			assigned-addresses = <0x82001000 0 0x10001000 0 0x1000>;
			reg = <0x001000 0 0 0 0>;
			status = "disabled";

			#address-cells = <3>;
			#size-cells = <2>;
			ranges;

			nvidia,num-lanes = <1>;
			nvidia,afi-ctl-offset = <0x118>;
		};

		pci@3,0 {
			device_type = "pci";
			assigned-addresses = <0x82001800 0 0x10004000 0 0x1000>;
			reg = <0x001800 0 0 0 0>;
			status = "disabled";

			#address-cells = <3>;
			#size-cells = <2>;
			ranges;

			nvidia,num-lanes = <1>;
			nvidia,afi-ctl-offset = <0x19C>;
		};

	};

	sound {
		iommus = <&smmu TEGRA_SWGROUP_APE>;
		#stream-id-cells = <1>;
		status = "disabled";
	};

	sound_ref {
		iommus = <&smmu TEGRA_SWGROUP_APE>;
		#stream-id-cells = <1>;
		status = "disabled";
	};

	adma: adma@2930000 {
		compatible = "nvidia,tegra210-adma";
		reg = <0x0 0x02930000 0x0 0x10000>,	/* GLOBAL Reg */
		      <0x0 0x02940000 0x0 0x10000>,	/* PAGE1 */
		      <0x0 0x02950000 0x0 0x10000>,	/* PAGE2 */
		      <0x0 0x02960000 0x0 0x10000>,	/* PAGE3 */
		      <0x0 0x02970000 0x0 0x10000>;	/* PAGE4 */
		clocks = <&tegra_car TEGRA186_CLK_AHUB>,
			<&tegra_car TEGRA186_CLK_APE>;
		clock-names = "ahub", "adma.ape";
		interrupts = <0 0 0x04
			      0 1 0x04
			      0 2 0x04
			      0 3 0x04
			      0 4 0x04
			      0 5 0x04
			      0 6 0x04
			      0 7 0x04
			      0 8 0x04
			      0 9 0x04
			      0 10 0x04
			      0 11 0x04
			      0 12 0x04
			      0 13 0x04
			      0 14 0x04
			      0 15 0x04
			      0 16 0x04
			      0 17 0x04
			      0 18 0x04
			      0 19 0x04
			      0 20 0x04
			      0 21 0x04
			      0 22 0x04
			      0 23 0x04
			      0 24 0x04
			      0 25 0x04
			      0 26 0x04
			      0 27 0x04
			      0 28 0x04
			      0 29 0x04
			      0 30 0x04
			      0 31 0x04>;
		#dma-cells = <1>;
		dma-channels = <32>;
		status = "disabled";
	};

	tegra_axbar: ahub {
		compatible = "nvidia,tegra210-axbar";
		reg = <0x0 0x02900800 0x0 0x800>;
		clocks = <&tegra_car TEGRA186_CLK_AHUB>,
			<&tegra_car TEGRA186_CLK_PLL_A_OUT0>,
			<&tegra_car TEGRA186_CLK_APE>;
		clock-names = "ahub", "pll_a_out0", "xbar.ape";
		status = "disabled";

		#address-cells = <1>;
		#size-cells = <1>;
		ranges = <0x02900000 0x0 0x02900000 0x00020000>;

		tegra_admaif: admaif@290f000 {
			compatible = "nvidia,tegra210-admaif";
			reg = <0x290f000 0x1000>;
			clocks = <&tegra_car TEGRA186_CLK_AHUB>;
			clock-names = "ahub";
			dmas = <&adma 1>, <&adma 1>, <&adma 2>, <&adma 2>,
				<&adma 3>, <&adma 3>, <&adma 4>, <&adma 4>,
				<&adma 5>, <&adma 5>, <&adma 6>, <&adma 6>,
				<&adma 7>, <&adma 7>, <&adma 8>, <&adma 8>,
				<&adma 9>, <&adma 9>, <&adma 10>, <&adma 10>,
				<&adma 11>, <&adma 11>, <&adma 12>, <&adma 12>,
				<&adma 13>, <&adma 13>, <&adma 14>, <&adma 14>,
				<&adma 15>, <&adma 15>, <&adma 16>, <&adma 16>,
				<&adma 17>, <&adma 17>, <&adma 18>, <&adma 18>,
				<&adma 19>, <&adma 19>, <&adma 20>, <&adma 20>;
			dma-names = "rx1", "tx1", "rx2", "tx2", "rx3", "tx3",
				"rx4", "tx4", "rx5", "tx5", "rx6", "tx6",
				"rx7", "tx7", "rx8", "tx8", "rx9", "tx9",
				"rx10", "tx10", "rx11", "tx11", "rx12", "tx12",
				"rx13", "tx13",	"rx14", "tx14", "rx15", "tx15",
				"rx16", "tx16",	"rx17", "tx17", "rx18", "tx18",
				"rx19", "tx19",	"rx20", "tx20";
			status = "disabled";
		};

		tegra_sfc1: sfc@2902000 {
			compatible = "nvidia,tegra210-sfc";
			reg = <0x2902000 0x200>;
			nvidia,ahub-sfc-id = <0>;
			status = "disabled";
		};

		tegra_sfc2: sfc@2902200 {
			compatible = "nvidia,tegra210-sfc";
			reg = <0x2902200 0x200>;
			nvidia,ahub-sfc-id = <1>;
			status = "disabled";
		};

		tegra_sfc3: sfc@2902400 {
			compatible = "nvidia,tegra210-sfc";
			reg = <0x2902400 0x200>;
			nvidia,ahub-sfc-id = <2>;
			status = "disabled";
		};

		tegra_sfc4: sfc@2902600 {
			compatible = "nvidia,tegra210-sfc";
			reg = <0x2902600 0x200>;
			nvidia,ahub-sfc-id = <3>;
			status = "disabled";
		};

		tegra_spkprot: spkprot@2908c00 {
			compatible = "nvidia,tegra210-spkprot";
			reg = <0x2908c00 0x400>;
			nvidia,ahub-spkprot-id = <0>;
			status = "disabled";
		};

		tegra_amixer: amixer@290bb00 {
			compatible = "nvidia,tegra210-amixer";
			reg = <0x290bb00 0x800>;
			nvidia,ahub-amixer-id = <0>;
			status = "disabled";
		};

		tegra_i2s1: i2s@2901000 {
			compatible = "nvidia,tegra210-i2s";
			reg = <0x2901000 0x100>;
			nvidia,ahub-i2s-id = <0>;
			clocks = <&tegra_car TEGRA186_CLK_I2S1>,
				<&tegra_car TEGRA186_CLK_PLL_A_OUT0>,
				<&tegra_car TEGRA186_CLK_I2S1_SYNC_INPUT>,
				<&tegra_car TEGRA186_CLK_SYNC_I2S1>;
			clock-names = "i2s1", "pll_a_out0", "ext_audio_sync",
						"audio_sync";
			pinctrl-names = "dap_active", "dap_inactive";
			pinctrl-0 = <>;
			pinctrl-1 = <>;
			fsync-width = <31>;
			status = "disabled";
		};

		tegra_i2s2: i2s@2901100 {
			compatible = "nvidia,tegra210-i2s";
			reg = <0x2901100 0x100>;
			nvidia,ahub-i2s-id = <1>;
			clocks = <&tegra_car TEGRA186_CLK_I2S2>,
				<&tegra_car TEGRA186_CLK_PLL_A_OUT0>,
				<&tegra_car TEGRA186_CLK_I2S2_SYNC_INPUT>,
				<&tegra_car TEGRA186_CLK_SYNC_I2S2>;
			clock-names = "i2s2", "pll_a_out0", "ext_audio_sync",
						"audio_sync";
			pinctrl-names = "dap_active", "dap_inactive";
			pinctrl-0 = <>;
			pinctrl-1 = <>;
			fsync-width = <0>;
			status = "disabled";
		};

		tegra_i2s3: i2s@2901200 {
			compatible = "nvidia,tegra210-i2s";
			reg = <0x2901200 0x100>;
			nvidia,ahub-i2s-id = <2>;
			clocks = <&tegra_car TEGRA186_CLK_I2S3>,
				<&tegra_car TEGRA186_CLK_PLL_A_OUT0>,
				<&tegra_car TEGRA186_CLK_I2S3_SYNC_INPUT>,
				<&tegra_car TEGRA186_CLK_SYNC_I2S3>;
			clock-names = "i2s3", "pll_a_out0", "ext_audio_sync",
						"audio_sync";
			pinctrl-names = "dap_active", "dap_inactive";
			pinctrl-0 = <>;
			pinctrl-1 = <>;
			fsync-width = <31>;
			status = "disabled";
		};

		tegra_i2s4: i2s@2901300 {
			compatible = "nvidia,tegra210-i2s";
			reg = <0x2901300 0x100>;
			nvidia,ahub-i2s-id = <3>;
			clocks = <&tegra_car TEGRA186_CLK_I2S4>,
				<&tegra_car TEGRA186_CLK_PLL_A_OUT0>,
				<&tegra_car TEGRA186_CLK_I2S4_SYNC_INPUT>,
				<&tegra_car TEGRA186_CLK_SYNC_I2S4>;
			clock-names = "i2s4", "pll_a_out0", "ext_audio_sync",
						"audio_sync";
			pinctrl-names = "dap_active", "dap_inactive";
			pinctrl-0 = <>;
			pinctrl-1 = <>;
			fsync-width = <31>;
			status = "disabled";
		};

		tegra_i2s5: i2s@2901400 {
			compatible = "nvidia,tegra210-i2s";
			reg = <0x2901400 0x100>;
			nvidia,ahub-i2s-id = <4>;
			clocks = <&tegra_car TEGRA186_CLK_I2S5>,
				<&tegra_car TEGRA186_CLK_PLL_A_OUT0>,
				<&tegra_car TEGRA186_CLK_I2S5_SYNC_INPUT>,
				<&tegra_car TEGRA186_CLK_SYNC_I2S5>;
			clock-names = "i2s5", "pll_a_out0", "ext_audio_sync",
						"audio_sync";
			pinctrl-names = "dap_active", "dap_inactive";
			pinctrl-0 = <>;
			pinctrl-1 = <>;
			fsync-width = <31>;
			status = "disabled";
		};

		tegra_i2s6: i2s@2901500 {
			compatible = "nvidia,tegra210-i2s";
			reg = <0x2901500 0x100>;
			nvidia,ahub-i2s-id = <5>;
			clocks = <&tegra_car TEGRA186_CLK_I2S6>,
				<&tegra_car TEGRA186_CLK_PLL_A_OUT0>,
				<&tegra_car TEGRA186_CLK_I2S6_SYNC_INPUT>,
				<&tegra_car TEGRA186_CLK_SYNC_I2S6>;
			clock-names = "i2s6", "pll_a_out0", "ext_audio_sync",
						"audio_sync";
			pinctrl-names = "dap_active", "dap_inactive";
			pinctrl-0 = <>;
			pinctrl-1 = <>;
			fsync-width = <31>;
			status = "disabled";
		};

		tegra_amx1: amx@2903000 {
			compatible = "nvidia,tegra210-amx";
			reg = <0x2903000 0x100>;
			nvidia,ahub-amx-id = <0>;
			status = "disabled";
		};

		tegra_amx2: amx@2903100 {
			compatible = "nvidia,tegra210-amx";
			reg = <0x2903100 0x100>;
			nvidia,ahub-amx-id = <1>;
			status = "disabled";
		};

		tegra_amx3: amx@2903200 {
			compatible = "nvidia,tegra210-amx";
			reg = <0x2903200 0x100>;
			nvidia,ahub-amx-id = <2>;
			status = "disabled";
		};

		tegra_amx4: amx@2903300 {
			compatible = "nvidia,tegra210-amx";
			reg = <0x2903300 0x100>;
			nvidia,ahub-amx-id = <3>;
			status = "disabled";
		};

		tegra_adx1: adx@2903800 {
			compatible = "nvidia,tegra210-adx";
			reg = <0x2903800 0x100>;
			nvidia,ahub-adx-id = <0>;
			status = "disabled";
		};

		tegra_adx2: adx@2903900 {
			compatible = "nvidia,tegra210-adx";
			reg = <0x2903900 0x100>;
			nvidia,ahub-adx-id = <1>;
			status = "disabled";
		};

		tegra_adx3: adx@2903a00 {
			compatible = "nvidia,tegra210-adx";
			reg = <0x2903a00 0x100>;
			nvidia,ahub-adx-id = <2>;
			status = "disabled";
		};

		tegra_adx4: adx@2903b00 {
			compatible = "nvidia,tegra210-adx";
			reg = <0x2903b00 0x100>;
			nvidia,ahub-adx-id = <3>;
			status = "disabled";
		};

		tegra_dmic1: dmic@2904000 {
			compatible = "nvidia,tegra210-dmic";
			reg = <0x2904000 0x100>;
			nvidia,ahub-dmic-id = <0>;
			clocks = <&tegra_car TEGRA186_CLK_DMIC1>,
				<&tegra_car TEGRA186_CLK_PLL_A_OUT0>,
				<&tegra_car TEGRA186_CLK_SYNC_DMIC1>;
			clock-names = "dmic1", "pll_a_out0", "sync_dmic1";
			status = "disabled";
		};

		tegra_dmic2: dmic@2904100 {
			compatible = "nvidia,tegra210-dmic";
			reg = <0x2904100 0x100>;
			nvidia,ahub-dmic-id = <1>;
			clocks = <&tegra_car TEGRA186_CLK_DMIC2>,
				<&tegra_car TEGRA186_CLK_PLL_A_OUT0>,
				<&tegra_car TEGRA186_CLK_SYNC_DMIC2>;
			clock-names = "dmic2", "pll_a_out0", "sync_dmic2";
			status = "disabled";
		};

		tegra_dmic3: dmic@2904200 {
			compatible = "nvidia,tegra210-dmic";
			reg = <0x2904200 0x100>;
			nvidia,ahub-dmic-id = <2>;
			clocks = <&tegra_car TEGRA186_CLK_DMIC3>,
				<&tegra_car TEGRA186_CLK_PLL_A_OUT0>,
				<&tegra_car TEGRA186_CLK_SYNC_DMIC3>;
			clock-names = "dmic3", "pll_a_out0", "sync_dmic3";
			status = "disabled";
		};

		tegra_dmic4: dmic@2904300 {
			compatible = "nvidia,tegra210-dmic";
			reg = <0x2904300 0x100>;
			nvidia,ahub-dmic-id = <3>;
			clocks = <&tegra_car TEGRA186_CLK_DMIC4>,
				<&tegra_car TEGRA186_CLK_PLL_A_OUT0>,
				<&tegra_car TEGRA186_CLK_SYNC_DMIC4>;
			clock-names = "dmic4", "pll_a_out0", "sync_dmic4";
			status = "disabled";
		};

		tegra_afc1: afc@2907000 {
			compatible = "nvidia,tegra210-afc";
			reg = <0x2907000 0x100>;
			nvidia,ahub-afc-id = <0>;
			status = "disabled";
		};

		tegra_afc2: afc@2907100 {
			compatible = "nvidia,tegra210-afc";
			reg = <0x2907100 0x100>;
			nvidia,ahub-afc-id = <1>;
			status = "disabled";
		};

		tegra_afc3: afc@2907200 {
			compatible = "nvidia,tegra210-afc";
			reg = <0x2907200 0x100>;
			nvidia,ahub-afc-id = <2>;
			status = "disabled";
		};

		tegra_afc4: afc@2907300 {
			compatible = "nvidia,tegra210-afc";
			reg = <0x2907300 0x100>;
			nvidia,ahub-afc-id = <3>;
			status = "disabled";
		};

		tegra_afc5: afc@2907400 {
			compatible = "nvidia,tegra210-afc";
			reg = <0x2907400 0x100>;
			nvidia,ahub-afc-id = <4>;
			status = "disabled";
		};

		tegra_afc6: afc@2907500 {
			compatible = "nvidia,tegra210-afc";
			reg = <0x2907500 0x100>;
			nvidia,ahub-afc-id = <5>;
			status = "disabled";
		};

		tegra_mvc1: mvc@290a000 {
			compatible = "nvidia,tegra210-mvc";
			reg = <0x290a000 0x200>;
			nvidia,ahub-mvc-id = <0>;
			status = "disabled";
		};

		tegra_mvc2: mvc@290a200 {
			compatible = "nvidia,tegra210-mvc";
			reg = <0x290a200 0x200>;
			nvidia,ahub-mvc-id = <1>;
			status = "disabled";
		};

		tegra_spdif: spdif@2906000 {
			compatible = "nvidia,tegra210-spdif";
			reg = <0x2906000 0x200>;
			nvidia,ahub-spdif-id = <0>;
			clocks = <&tegra_car TEGRA186_CLK_SPDIF_IN>,
				<&tegra_car TEGRA186_CLK_SPDIF_OUT>,
				<&tegra_car TEGRA186_CLK_SPDIF_DOUBLER>,
				<&tegra_car TEGRA186_CLK_SYNC_SPDIF>;
			clock-names = "spdif_in", "spdif_out",
					"spdif_doubler", "sync_spdif";
			status = "disabled";
		};

		tegra_iqc1: iqc@290e000 {
			compatible = "nvidia,tegra210-iqc";
			reg = <0x290e000 0x200>;
			nvidia,ahub-iqc-id = <0>;
			clocks = <&tegra_car TEGRA186_CLK_IQC1>;
			clock-names = "iqc";
			status = "disabled";
		};

		tegra_asrc: asrc@2910000 {
			compatible = "nvidia,tegra186-asrc";
			reg = <0x2910000 0x2000>;
			nvidia,ahub-asrc-id = <0>;
			status = "disabled";
		};

		tegra_arad: arad@290e400 {
			compatible = "nvidia,tegra186-arad";
			reg = <0x290e400 0x400>;
			interrupts = <0 56 0x4>;
			nvidia,ahub-arad-id = <0>;
			status = "disabled";
		};

		tegra_ope1: ope@2908000 {
			compatible = "nvidia,tegra210-ope";
			reg = <0x2908000 0x100>,
			      <0x2908100 0x100>,
			      <0x2908200 0x200>;
			nvidia,ahub-ope-id = <0>;
			status = "disabled";
		};

		tegra_dspk1: dspk@2905000 {
			compatible = "nvidia,tegra186-dspk";
			reg = <0x2905000 0x100>;
			nvidia,ahub-dspk-id = <0>;
			clocks = <&tegra_car TEGRA186_CLK_DSPK1>,
				<&tegra_car TEGRA186_CLK_PLL_A_OUT0>,
				<&tegra_car TEGRA186_CLK_SYNC_DSPK1>;
			clock-names = "dspk1", "pll_a_out0", "sync_dspk1";
			status = "disabled";
		};

		tegra_dspk2: dspk@2905100 {
			compatible = "nvidia,tegra186-dspk";
			reg = <0x2905100 0x100>;
			nvidia,ahub-dspk-id = <1>;
			clocks = <&tegra_car TEGRA186_CLK_DSPK2>,
				<&tegra_car TEGRA186_CLK_PLL_A_OUT0>,
				<&tegra_car TEGRA186_CLK_SYNC_DSPK2>;
			clock-names = "dspk2", "pll_a_out0", "sync_dspk2";
			status = "disabled";
		};
	};

	spdif_dit0: spdif-dit.0@0 {
		compatible = "linux,spdif-dit";
		reg = <0x0 0x0 0x0 0x0>;
		status = "okay";
	};

	spdif_dit1: spdif-dit.1@1 {
		compatible = "linux,spdif-dit";
		reg = <0x0 0x1 0x0 0x0>;
		status = "okay";
	};

	spdif_dit2: spdif-dit.2@2 {
		compatible = "linux,spdif-dit";
		reg = <0x0 0x2 0x0 0x0>;
		status = "okay";
	};

	spdif_dit3: spdif-dit.3@3 {
		compatible = "linux,spdif-dit";
		reg = <0x0 0x03 0x0 0x0>;
		status = "okay";
	};

	agic-controller@2a41000 {
		compatible = "nvidia,tegra18x-agic";
		interrupt-controller;
		no-gic-extension;
		not-per-cpu;
		reg = <0x0 0x02a41000 0x0 0x1000>,
		      <0x0 0x02a42000 0x0 0x2000>;
		interrupts = <0 145 0xf04>;
		status = "disabled";
	};

	hda@3510000 {
		compatible = "nvidia,tegra30-hda";
		power-domains = <&mc_clk_pd>;
		iommus = <&smmu TEGRA_SWGROUP_HDA>;
		#stream-id-cells = <1>;
		reg = <0x0 0x3510000 0x0 0x10000>;
		clocks = <&tegra_car TEGRA186_CLK_HDA>,
			 <&tegra_car TEGRA186_CLK_HDA2CODEC_2X>,
			 <&tegra_car TEGRA186_CLK_HDA2HDMICODEC>;
		clock-names = "hda", "hda2codec_2x", "hda2hdmi";
		resets = <&tegra_car TEGRA186_RESET_HDA>,
			<&tegra_car TEGRA186_RESET_HDA2CODEC_2X>,
			<&tegra_car TEGRA186_RESET_HDA2HDMICODEC>;
		reset-names = "hda_rst", "hda2codec_2x_rst", "hda2hdmi_rst";
		interrupts = <0 81 0x04>;
		status = "disabled";
	};

	tegra_adsp_audio: adsp_audio {
		compatible = "nvidia,tegra210-adsp-audio";
		power-domains = <&ape_pd>;
		iommus = <&smmu TEGRA_SWGROUP_APE>;
		#stream-id-cells = <1>;
		status = "disabled";
        };

	adsp@2993000 {
		status = "disabled";
		memory-region = <&adsp_reserved_mem>;
		compatible = "nvidia,tegra18x-adsp";
		power-domains = <&ape_pd>;
		reg = <0x0 0x02993000 0x0 0x1000>, /* AMC */
			<0x0 0x02990000 0x0 0x2000>, /* AMISC */
			<0x0 0x0 0x0 0x1>, /* ABRIDGE */
			<0x0 0x0290C800 0x0 0x1>, /* FPGA RESET REG */
			<0x0 0x029B0000 0x0 0x90000>, /* AHSP */
			<0x0 0x40000000 0x0 0xC0000000>, /* DRAM MAP1 */
			<0x0 0x0 0x0 0x1>; /* DRAM MAP2 */
		nvidia,adsp_mem = <0xd8300000 0x01000000>, /* ADSP OS */
			<0xd8B00000 0x00800000>, /* ADSP APP */
			<0x3F813000 0x18000>; /* ARAM ALIAS 0 */
		nvidia,adsp_unit_fpga_reset = <0x07F00040 0x00000040>;
		clocks = <&tegra_car TEGRA186_CLK_APE>,
			<&tegra_car TEGRA186_CLK_APB2APE>,
			<&tegra_car TEGRA186_CLK_ADSPNEON>,
			<&tegra_car TEGRA186_CLK_ADSP>,
			<&tegra_car TEGRA186_CLK_EMC>;
		clock-names = "adsp.ape", "adsp.apb2ape", "adspneon", "adsp", "adsp.emc";
		resets = <&tegra_car TEGRA186_RESET_ADSP>;
		reset-names = "adspall";
	};

	tegra_denver_wdt:watchdog@30c0000 {
		compatible = "nvidia,tegra-wdt-t18x";
		reg = <0x0 0x030c0000 0x0 0x10000>, /* WDT0 */
		      <0x0 0x03090000 0x0 0x10000>, /* TMR7 */
		      <0x0 0x03010000 0x0 0x10000>; /* TKE */
		interrupts = <0 7 0x4>; /* TKE shared int */
		nvidia,wdt-cluster-id = <0>; /* M/Denver cluster */
		nvidia,expiry-count = <5>;
		nvidia,enable-on-init;
		nvidia,heartbeat-init = <120>;
		nvidia,disable-debug-reset;
		status = "disabled";
	};

	tegra_arm_wdt:watchdog@30d0000 {
		compatible = "nvidia,tegra-wdt-t18x";
		reg = <0x0 0x030d0000 0x0 0x10000>, /* WDT1 */
		      <0x0 0x030a0000 0x0 0x10000>, /* TMR8 */
		      <0x0 0x03010000 0x0 0x10000>; /* TKE */
		interrupts = <0 8 0x4>; /* TKE shared int */
		nvidia,wdt-cluster-id = <1>; /* B/ARM cluster */
		nvidia,expiry-count = <5>;
		nvidia,enable-on-init;
		nvidia,heartbeat-init = <120>;
		nvidia,disable-debug-reset;
		status = "disabled";
	};

	tegra_fiq_debugger {
		compatible = "nvidia,fiq-debugger";
		use-console-port;
		interrupts = <0 17 0x4>;
	};

	roc-flush@e080000 {
		compatible = "nvidia,tegra186-roc-flush";
		reg = <0x0 0x0e080000 0x0 0x10000>;
		status = "disabled";
	};

	clocks {
	     compatible = "simple-bus";
             #address-cells = <1>;
	     #size-cells = <0>;

	     clk32k_in: clk32k_in@0 {
		compatible = "fixed-clock";
		reg = <0>;
		#clock-cells = <0>;
		clock-frequency = <32768>;
		status = "disabled";
	     };
	};

	mttcan0: mttcan@c310000 {
		compatible = "bosch,mttcan";
		reg = <0x00 0x0c310000 0x00 0x400>,
		      <0x00 0x0c311000 0x00 0x32>,
		      <0x00 0x0c312000 0x00 0x1000>;
		reg-names = "can-regs", "glue-regs", "msg-ram";
		interrupts = <0 40 0x04 >;
		pll_source = "pllaon";
		clocks = <&tegra_car TEGRA186_CLK_CAN1>,
			<&tegra_car TEGRA186_CLK_CAN1_HOST>,
			<&tegra_car TEGRA186_CLK_PLLAON>;
		clock-names = "can","can_host","pllaon";
		resets = <&tegra_car TEGRA186_RESET_CAN1>;
		reset-names = "can";
		status = "disabled";
	};

	mttcan1: mttcan@c320000 {
		compatible = "bosch,mttcan";
		reg = <0x00 0x0c320000 0x00 0x400>,
		      <0x00 0x0c321000 0x00 0x32>,
		      <0x00 0x0c322000 0x00 0x1000>;
		reg-names = "can-regs", "glue-regs", "msg-ram";
		interrupts = <0 42 0x04 >;
		pll_source = "pllaon";
		clocks = <&tegra_car TEGRA186_CLK_CAN2>,
			<&tegra_car TEGRA186_CLK_CAN2_HOST>,
			<&tegra_car TEGRA186_CLK_PLLAON>;
		clock-names = "can","can_host","pllaon";
		resets = <&tegra_car TEGRA186_RESET_CAN2>;
		reset-names = "can";
		status = "disabled";
	};

	cpuidle {
		compatible = "nvidia,tegra18x-cpuidle";
		status = "disabled";
	};

	sce_ast0: ast@b040000 {
		compatible = "nvidia,tegra186-ast";
		reg = <0 0x0b040000 0 0x10000>;
		status = "disabled";
	};

	sce_ast1: ast@b050000 {
		compatible = "nvidia,tegra186-ast";
		reg = <0 0x0b050000 0 0x10000>;
		status = "disabled";
	};

	aon_ast0: ast@c040000 {
		compatible = "nvidia,tegra186-ast";
		reg = <0 0x0c040000 0 0x10000>;
		status = "disabled";
	};

	aon_ast1: ast@c050000 {
		compatible = "nvidia,tegra186-ast";
		reg = <0 0x0c050000 0 0x10000>;
		status = "disabled";
	};

	cpufreq@e070000 {
		compatible = "nvidia,tegra18x-cpufreq";
		reg = <0x0 0x0e070000 0x0 0x1000>, /* M/Denver cluster */
		      <0x0 0x0e060000 0x0 0x1000>; /* B/ARM cluster */
		clocks = <&tegra_car TEGRA186_CLK_EMC>,
			 <&tegra_car TEGRA186_CLK_EMC>;
		clock-names = "emc0", "emc1";
		status = "disabled";
	};

	bwmgr {
		compatible = "nvidia,bwmgr";
		clocks = <&tegra_car TEGRA186_CLK_EMC>;
		clock-names = "emc";
		status = "disabled";
	};

	efuse@3820000 {
		compatible = "nvidia,tegra186-efuse";
		reg = <0x0 0x03820000 0x0 0x600>;
		clocks = <&tegra_car TEGRA186_CLK_FUSE>,
		       <&tegra_car TEGRA186_CLK_CLK_M>;
		clock-names = "fuse", "clk_m";
		status = "disabled";
	};

	aon: aon@c160000 {
		compatible = "nvidia,tegra186-aon";
		reg = <0x0 0x0c160000 0x0 0x10000>, /* AON shared mailbox */
		      <0x0 0x0c1a0000 0x0 0x20000>; /* AON shared semaphore */
		nvidia,notifications = <TEGRA_HSP_PROC_SPE TEGRA_HSP_DB_SPE>;
		#address-cells = <2>;
		#size-cells = <2>;
		#mbox-cells = <1>;
		status = "disabled";
		ranges;
		ivc_aon_echo {
			ivc-tx = <0x0 0x1000>;
			ivc-rx = <0x0 0x0>;
			ivc-channel-size = <0 0x480>;
			ivc-num-frames = <0x10>;
			ivc-frame-size = <64>;
		};

	};

	cluster_clk_priv@e0a0000 {
		compatible = "nvidia,t18x-cluster-clk-priv";
			#address-cells = <2>;
			#size-cells = <2>;
		reg = < 0x0 0x0e0a0000 0x0 0x64 >, /* B cluster clk priv base */
		      < 0x0 0x0e0b0000 0x0 0x64 >; /* m cluster clk priv base */
		status = "disabled";
	};

	generic-system-config {
		compatible = "nvidia,tegra186-system-config";
		status = "disabled";
	};
};<|MERGE_RESOLUTION|>--- conflicted
+++ resolved
@@ -266,10 +266,7 @@
 			      <&{/host1x/se@15820000}		TEGRA_SWGROUP_SE1>,
 			      <&{/host1x/se@15830000}		TEGRA_SWGROUP_SE2>,
 			      <&{/host1x/se@15840000}		TEGRA_SWGROUP_SE3>,
-<<<<<<< HEAD
-=======
 			      <&{/gp10b}			TEGRA_SWGROUP_GPUB>,
->>>>>>> f69bfe54
 			      <&host1x_ctx0			TEGRA_SWGROUP_HOST1X_CTX0>,
 			      <&host1x_ctx1			TEGRA_SWGROUP_HOST1X_CTX1>,
 			      <&host1x_ctx2			TEGRA_SWGROUP_HOST1X_CTX2>,
@@ -278,13 +275,8 @@
 			      <&host1x_ctx5			TEGRA_SWGROUP_HOST1X_CTX5>,
 			      <&host1x_ctx6			TEGRA_SWGROUP_HOST1X_CTX6>,
 			      <&host1x_ctx7			TEGRA_SWGROUP_HOST1X_CTX7>,
-<<<<<<< HEAD
-			      <&{/gp10b}			TEGRA_SWGROUP_GPUB>;
-			      /*
-=======
 
 			      /* Non-host devices. */
->>>>>>> f69bfe54
 			      <&{/sdhci@3460000}	TEGRA_SWGROUP_SDMMC4A>,
 			      <&{/sdhci@3440000}	TEGRA_SWGROUP_SDMMC3A>,
 			      <&{/sdhci@3420000}	TEGRA_SWGROUP_SDMMC2A>,
