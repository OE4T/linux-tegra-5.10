--- conflicted
+++ resolved
@@ -352,24 +352,6 @@
  */
 #define MMU_PAGE_COUNT	16
 
-<<<<<<< HEAD
-/*
- * If we store section details in page->flags we can't increase the MAX_PHYSMEM_BITS
- * if we increase SECTIONS_WIDTH we will not store node details in page->flags and
- * page_to_nid does a page->section->node lookup
- * Hence only increase for VMEMMAP. Further depending on SPARSEMEM_EXTREME reduce
- * memory requirements with large number of sections.
- * 51 bits is the max physical real address on POWER9
- */
-#if defined(CONFIG_SPARSEMEM_VMEMMAP) && defined(CONFIG_SPARSEMEM_EXTREME) &&	\
-	defined (CONFIG_PPC_64K_PAGES)
-#define MAX_PHYSMEM_BITS        51
-#elif defined(CONFIG_PPC64)
-#define MAX_PHYSMEM_BITS        46
-#endif
-
-=======
->>>>>>> 0ecfebd2
 #ifdef CONFIG_PPC_BOOK3S_64
 #include <asm/book3s/64/mmu.h>
 #else /* CONFIG_PPC_BOOK3S_64 */
