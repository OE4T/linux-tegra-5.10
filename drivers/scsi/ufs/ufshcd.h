--- conflicted
+++ resolved
@@ -563,11 +563,6 @@
 	UFSHCI_QUIRK_SKIP_MANUAL_WB_FLUSH_CTRL		= 1 << 12,
 
 	/*
-<<<<<<< HEAD
-	 * This quirk needs to be enabled if BKOPS feature has to be enabled
-	 */
-	UFSHCD_QUIRK_ENABLE_BKOPS			= 1 << 13,
-=======
 	 * This quirk needs to disable unipro timeout values
 	 * before power mode change
 	 */
@@ -577,7 +572,11 @@
 	 * This quirk allows only sg entries aligned with page size.
 	 */
 	UFSHCD_QUIRK_ALIGN_SG_WITH_PAGE_SIZE		= 1 << 14,
->>>>>>> 472493c8
+
+	/*
+	 * This quirk needs to be enabled if BKOPS feature has to be enabled
+	 */
+	UFSHCD_QUIRK_ENABLE_BKOPS			= 1 << 15,
 };
 
 enum ufshcd_caps {
