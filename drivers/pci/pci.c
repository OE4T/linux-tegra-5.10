--- conflicted
+++ resolved
@@ -2802,11 +2802,7 @@
 
 /**
  * pci_intx_mask_supported - probe for INTx masking support
-<<<<<<< HEAD
- * @pdev: the PCI device to operate on
-=======
  * @dev: the PCI device to operate on
->>>>>>> c16fa4f2
  *
  * Check if the device dev support INTx masking via the config space
  * command word.
@@ -2888,11 +2884,7 @@
 
 /**
  * pci_check_and_mask_intx - mask INTx on pending interrupt
-<<<<<<< HEAD
- * @pdev: the PCI device to operate on
-=======
  * @dev: the PCI device to operate on
->>>>>>> c16fa4f2
  *
  * Check if the device dev has its INTx line asserted, mask it and
  * return true in that case. False is returned if not interrupt was
@@ -2906,11 +2898,7 @@
 
 /**
  * pci_check_and_mask_intx - unmask INTx of no interrupt is pending
-<<<<<<< HEAD
- * @pdev: the PCI device to operate on
-=======
  * @dev: the PCI device to operate on
->>>>>>> c16fa4f2
  *
  * Check if the device dev has its INTx line asserted, unmask it if not
  * and return true. False is returned and the mask remains active if
