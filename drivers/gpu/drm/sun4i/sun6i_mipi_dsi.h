--- conflicted
+++ resolved
@@ -13,11 +13,8 @@
 #include <drm/drm_encoder.h>
 #include <drm/drm_mipi_dsi.h>
 
-<<<<<<< HEAD
-=======
 #define SUN6I_DSI_TCON_DIV	4
 
->>>>>>> 0ecfebd2
 struct sun6i_dsi {
 	struct drm_connector	connector;
 	struct drm_encoder	encoder;
