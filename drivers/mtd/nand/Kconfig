config MTD_NAND_ECC
	tristate

config MTD_NAND_ECC_SMC
	bool "NAND ECC Smart Media byte order"
	depends on MTD_NAND_ECC
	default n
	help
	  Software ECC according to the Smart Media Specification.
	  The original Linux implementation had byte 0 and 1 swapped.


menuconfig MTD_NAND
	tristate "NAND Device Support"
	depends on MTD
	select MTD_NAND_ECC
	help
	  This enables support for accessing all type of NAND flash
	  devices. For further information see
	  <http://www.linux-mtd.infradead.org/doc/nand.html>.

if MTD_NAND

config MTD_NAND_BCH
	tristate
	select BCH
	depends on MTD_NAND_ECC_BCH
	default MTD_NAND

config MTD_NAND_ECC_BCH
	bool "Support software BCH ECC"
	default n
	help
	  This enables support for software BCH error correction. Binary BCH
	  codes are more powerful and cpu intensive than traditional Hamming
	  ECC codes. They are used with NAND devices requiring more than 1 bit
	  of error correction.

config MTD_SM_COMMON
	tristate
	default n

config MTD_NAND_DENALI
	tristate

config MTD_NAND_DENALI_PCI
        tristate "Support Denali NAND controller on Intel Moorestown"
	select MTD_NAND_DENALI
	depends on HAS_DMA && PCI
        help
          Enable the driver for NAND flash on Intel Moorestown, using the
          Denali NAND controller core.

config MTD_NAND_DENALI_DT
	tristate "Support Denali NAND controller as a DT device"
	select MTD_NAND_DENALI
	depends on HAS_DMA && HAVE_CLK && OF
	help
	  Enable the driver for NAND flash on platforms using a Denali NAND
	  controller as a DT device.

config MTD_NAND_GPIO
	tristate "GPIO assisted NAND Flash driver"
	depends on GPIOLIB || COMPILE_TEST
	depends on HAS_IOMEM
	help
	  This enables a NAND flash driver where control signals are
	  connected to GPIO pins, and commands and data are communicated
	  via a memory mapped interface.

config MTD_NAND_AMS_DELTA
	tristate "NAND Flash device on Amstrad E3"
	depends on MACH_AMS_DELTA
	default y
	help
	  Support for NAND flash on Amstrad E3 (Delta).

config MTD_NAND_OMAP2
	tristate "NAND Flash device on OMAP2, OMAP3, OMAP4 and Keystone"
	depends on (ARCH_OMAP2PLUS || ARCH_KEYSTONE)
	help
          Support for NAND flash on Texas Instruments OMAP2, OMAP3, OMAP4
	  and Keystone platforms.

config MTD_NAND_OMAP_BCH
	depends on MTD_NAND_OMAP2
	bool "Support hardware based BCH error correction"
	default n
	select BCH
	help
	  This config enables the ELM hardware engine, which can be used to
	  locate and correct errors when using BCH ECC scheme. This offloads
	  the cpu from doing ECC error searching and correction. However some
	  legacy OMAP families like OMAP2xxx, OMAP3xxx do not have ELM engine
	  so this is optional for them.

config MTD_NAND_OMAP_BCH_BUILD
	def_tristate MTD_NAND_OMAP2 && MTD_NAND_OMAP_BCH

config MTD_NAND_RICOH
	tristate "Ricoh xD card reader"
	default n
	depends on PCI
	select MTD_SM_COMMON
	help
	  Enable support for Ricoh R5C852 xD card reader
	  You also need to enable ether
	  NAND SSFDC (SmartMedia) read only translation layer' or new
	  expermental, readwrite
	  'SmartMedia/xD new translation layer'

config MTD_NAND_AU1550
	tristate "Au1550/1200 NAND support"
	depends on MIPS_ALCHEMY
	help
	  This enables the driver for the NAND flash controller on the
	  AMD/Alchemy 1550 SOC.

config MTD_NAND_BF5XX
	tristate "Blackfin on-chip NAND Flash Controller driver"
	depends on BF54x || BF52x
	help
	  This enables the Blackfin on-chip NAND flash controller

	  No board specific support is done by this driver, each board
	  must advertise a platform_device for the driver to attach.

	  This driver can also be built as a module. If so, the module
	  will be called bf5xx-nand.

config MTD_NAND_BF5XX_HWECC
	bool "BF5XX NAND Hardware ECC"
	default y
	depends on MTD_NAND_BF5XX
	help
	  Enable the use of the BF5XX's internal ECC generator when
	  using NAND.

config MTD_NAND_BF5XX_BOOTROM_ECC
	bool "Use Blackfin BootROM ECC Layout"
	default n
	depends on MTD_NAND_BF5XX_HWECC
	help
	  If you wish to modify NAND pages and allow the Blackfin on-chip
	  BootROM to boot from them, say Y here.  This is only necessary
	  if you are booting U-Boot out of NAND and you wish to update
	  U-Boot from Linux' userspace.  Otherwise, you should say N here.

	  If unsure, say N.

config MTD_NAND_S3C2410
	tristate "NAND Flash support for Samsung S3C SoCs"
	depends on ARCH_S3C24XX || ARCH_S3C64XX
	help
	  This enables the NAND flash controller on the S3C24xx and S3C64xx
	  SoCs

	  No board specific support is done by this driver, each board
	  must advertise a platform_device for the driver to attach.

config MTD_NAND_S3C2410_DEBUG
	bool "Samsung S3C NAND driver debug"
	depends on MTD_NAND_S3C2410
	help
	  Enable debugging of the S3C NAND driver

config MTD_NAND_NDFC
	tristate "NDFC NanD Flash Controller"
	depends on 4xx
	select MTD_NAND_ECC_SMC
	help
	 NDFC Nand Flash Controllers are integrated in IBM/AMCC's 4xx SoCs

config MTD_NAND_S3C2410_CLKSTOP
	bool "Samsung S3C NAND IDLE clock stop"
	depends on MTD_NAND_S3C2410
	default n
	help
	  Stop the clock to the NAND controller when there is no chip
	  selected to save power. This will mean there is a small delay
	  when the is NAND chip selected or released, but will save
	  approximately 5mA of power when there is nothing happening.

config MTD_NAND_TANGO
	tristate "NAND Flash support for Tango chips"
	depends on ARCH_TANGO || COMPILE_TEST
	depends on HAS_DMA
	help
	  Enables the NAND Flash controller on Tango chips.

config MTD_NAND_DISKONCHIP
	tristate "DiskOnChip 2000, Millennium and Millennium Plus (NAND reimplementation)"
	depends on HAS_IOMEM
	select REED_SOLOMON
	select REED_SOLOMON_DEC16
	help
	  This is a reimplementation of M-Systems DiskOnChip 2000,
	  Millennium and Millennium Plus as a standard NAND device driver,
	  as opposed to the earlier self-contained MTD device drivers.
	  This should enable, among other things, proper JFFS2 operation on
	  these devices.

config MTD_NAND_DISKONCHIP_PROBE_ADVANCED
        bool "Advanced detection options for DiskOnChip"
        depends on MTD_NAND_DISKONCHIP
        help
          This option allows you to specify nonstandard address at which to
          probe for a DiskOnChip, or to change the detection options.  You
          are unlikely to need any of this unless you are using LinuxBIOS.
          Say 'N'.

config MTD_NAND_DISKONCHIP_PROBE_ADDRESS
        hex "Physical address of DiskOnChip" if MTD_NAND_DISKONCHIP_PROBE_ADVANCED
        depends on MTD_NAND_DISKONCHIP
        default "0"
        ---help---
        By default, the probe for DiskOnChip devices will look for a
        DiskOnChip at every multiple of 0x2000 between 0xC8000 and 0xEE000.
        This option allows you to specify a single address at which to probe
        for the device, which is useful if you have other devices in that
        range which get upset when they are probed.

        (Note that on PowerPC, the normal probe will only check at
        0xE4000000.)

        Normally, you should leave this set to zero, to allow the probe at
        the normal addresses.

config MTD_NAND_DISKONCHIP_PROBE_HIGH
        bool "Probe high addresses"
        depends on MTD_NAND_DISKONCHIP_PROBE_ADVANCED
        help
          By default, the probe for DiskOnChip devices will look for a
          DiskOnChip at every multiple of 0x2000 between 0xC8000 and 0xEE000.
          This option changes to make it probe between 0xFFFC8000 and
          0xFFFEE000.  Unless you are using LinuxBIOS, this is unlikely to be
          useful to you.  Say 'N'.

config MTD_NAND_DISKONCHIP_BBTWRITE
	bool "Allow BBT writes on DiskOnChip Millennium and 2000TSOP"
	depends on MTD_NAND_DISKONCHIP
	help
	  On DiskOnChip devices shipped with the INFTL filesystem (Millennium
	  and 2000 TSOP/Alon), Linux reserves some space at the end of the
	  device for the Bad Block Table (BBT).  If you have existing INFTL
	  data on your device (created by non-Linux tools such as M-Systems'
	  DOS drivers), your data might overlap the area Linux wants to use for
	  the BBT.  If this is a concern for you, leave this option disabled and
	  Linux will not write BBT data into this area.
	  The downside of leaving this option disabled is that if bad blocks
	  are detected by Linux, they will not be recorded in the BBT, which
	  could cause future problems.
	  Once you enable this option, new filesystems (INFTL or others, created
	  in Linux or other operating systems) will not use the reserved area.
	  The only reason not to enable this option is to prevent damage to
	  preexisting filesystems.
	  Even if you leave this disabled, you can enable BBT writes at module
	  load time (assuming you build diskonchip as a module) with the module
	  parameter "inftl_bbt_write=1".

config MTD_NAND_DOCG4
	tristate "Support for DiskOnChip G4"
	depends on HAS_IOMEM
	select BCH
	select BITREVERSE
	help
	  Support for diskonchip G4 nand flash, found in various smartphones and
	  PDAs, among them the Palm Treo680, HTC Prophet and Wizard, Toshiba
	  Portege G900, Asus P526, and O2 XDA Zinc.

	  With this driver you will be able to use UBI and create a ubifs on the
	  device, so you may wish to consider enabling UBI and UBIFS as well.

	  These devices ship with the Mys/Sandisk SAFTL formatting, for which
	  there is currently no mtd parser, so you may want to use command line
	  partitioning to segregate write-protected blocks. On the Treo680, the
	  first five erase blocks (256KiB each) are write-protected, followed
	  by the block containing the saftl partition table.  This is probably
	  typical.

config MTD_NAND_SHARPSL
	tristate "Support for NAND Flash on Sharp SL Series (C7xx + others)"
	depends on ARCH_PXA

config MTD_NAND_CAFE
	tristate "NAND support for OLPC CAFÉ chip"
	depends on PCI
	select REED_SOLOMON
	select REED_SOLOMON_DEC16
	help
	  Use NAND flash attached to the CAFÉ chip designed for the OLPC
	  laptop.

config MTD_NAND_CS553X
	tristate "NAND support for CS5535/CS5536 (AMD Geode companion chip)"
	depends on X86_32
	depends on !UML && HAS_IOMEM
	help
	  The CS553x companion chips for the AMD Geode processor
	  include NAND flash controllers with built-in hardware ECC
	  capabilities; enabling this option will allow you to use
	  these. The driver will check the MSRs to verify that the
	  controller is enabled for NAND, and currently requires that
	  the controller be in MMIO mode.

	  If you say "m", the module will be called cs553x_nand.

config MTD_NAND_ATMEL
	tristate "Support for NAND Flash / SmartMedia on AT91"
	depends on ARCH_AT91
	select MFD_ATMEL_SMC
	help
	  Enables support for NAND Flash / Smart Media Card interface
	  on Atmel AT91 processors.

config MTD_NAND_PXA3xx
	tristate "NAND support on PXA3xx and Armada 370/XP"
	depends on !MTD_NAND_MARVELL
	depends on PXA3xx || ARCH_MMP || PLAT_ORION || ARCH_MVEBU
	help

	  This enables the driver for the NAND flash device found on
	  PXA3xx processors (NFCv1) and also on 32-bit Armada
	  platforms (XP, 370, 375, 38x, 39x) and 64-bit Armada
	  platforms (7K, 8K) (NFCv2).
<<<<<<< HEAD
=======

config MTD_NAND_MARVELL
	tristate "NAND controller support on Marvell boards"
	depends on PXA3xx || ARCH_MMP || PLAT_ORION || ARCH_MVEBU || \
		   COMPILE_TEST
	depends on HAS_IOMEM
	help
	  This enables the NAND flash controller driver for Marvell boards,
	  including:
	  - PXA3xx processors (NFCv1)
	  - 32-bit Armada platforms (XP, 37x, 38x, 39x) (NFCv2)
	  - 64-bit Aramda platforms (7k, 8k) (NFCv2)
>>>>>>> 5fa4ec9c

config MTD_NAND_SLC_LPC32XX
	tristate "NXP LPC32xx SLC Controller"
	depends on ARCH_LPC32XX
	help
	  Enables support for NXP's LPC32XX SLC (i.e. for Single Level Cell
	  chips) NAND controller. This is the default for the PHYTEC 3250
	  reference board which contains a NAND256R3A2CZA6 chip.

	  Please check the actual NAND chip connected and its support
	  by the SLC NAND controller.

config MTD_NAND_MLC_LPC32XX
	tristate "NXP LPC32xx MLC Controller"
	depends on ARCH_LPC32XX
	help
	  Uses the LPC32XX MLC (i.e. for Multi Level Cell chips) NAND
	  controller. This is the default for the WORK92105 controller
	  board.

	  Please check the actual NAND chip connected and its support
	  by the MLC NAND controller.

config MTD_NAND_CM_X270
	tristate "Support for NAND Flash on CM-X270 modules"
	depends on MACH_ARMCORE

config MTD_NAND_PASEMI
	tristate "NAND support for PA Semi PWRficient"
	depends on PPC_PASEMI
	help
	  Enables support for NAND Flash interface on PA Semi PWRficient
	  based boards

config MTD_NAND_TMIO
	tristate "NAND Flash device on Toshiba Mobile IO Controller"
	depends on MFD_TMIO
	help
	  Support for NAND flash connected to a Toshiba Mobile IO
	  Controller in some PDAs, including the Sharp SL6000x.

config MTD_NAND_NANDSIM
	tristate "Support for NAND Flash Simulator"
	help
	  The simulator may simulate various NAND flash chips for the
	  MTD nand layer.

config MTD_NAND_GPMI_NAND
        tristate "GPMI NAND Flash Controller driver"
        depends on MTD_NAND && MXS_DMA
        help
	 Enables NAND Flash support for IMX23, IMX28 or IMX6.
	 The GPMI controller is very powerful, with the help of BCH
	 module, it can do the hardware ECC. The GPMI supports several
	 NAND flashs at the same time.

config MTD_NAND_BRCMNAND
	tristate "Broadcom STB NAND controller"
	depends on ARM || ARM64 || MIPS
	help
	  Enables the Broadcom NAND controller driver. The controller was
	  originally designed for Set-Top Box but is used on various BCM7xxx,
	  BCM3xxx, BCM63xxx, iProc/Cygnus and more.

config MTD_NAND_BCM47XXNFLASH
	tristate "Support for NAND flash on BCM4706 BCMA bus"
	depends on BCMA_NFLASH
	help
	  BCMA bus can have various flash memories attached, they are
	  registered by bcma as platform devices. This enables driver for
	  NAND flash memories. For now only BCM4706 is supported.

config MTD_NAND_PLATFORM
	tristate "Support for generic platform NAND driver"
	depends on HAS_IOMEM
	help
	  This implements a generic NAND driver for on-SOC platform
	  devices. You will need to provide platform-specific functions
	  via platform_data.

config MTD_NAND_ORION
	tristate "NAND Flash support for Marvell Orion SoC"
	depends on PLAT_ORION
	help
	  This enables the NAND flash controller on Orion machines.

	  No board specific support is done by this driver, each board
	  must advertise a platform_device for the driver to attach.

config MTD_NAND_OXNAS
	tristate "NAND Flash support for Oxford Semiconductor SoC"
	depends on ARCH_OXNAS || COMPILE_TEST
	depends on HAS_IOMEM
	help
	  This enables the NAND flash controller on Oxford Semiconductor SoCs.

config MTD_NAND_FSL_ELBC
	tristate "NAND support for Freescale eLBC controllers"
	depends on FSL_SOC
	select FSL_LBC
	help
	  Various Freescale chips, including the 8313, include a NAND Flash
	  Controller Module with built-in hardware ECC capabilities.
	  Enabling this option will enable you to use this to control
	  external NAND devices.

config MTD_NAND_FSL_IFC
	tristate "NAND support for Freescale IFC controller"
	depends on FSL_SOC || ARCH_LAYERSCAPE || SOC_LS1021A
	select FSL_IFC
	select MEMORY
	help
	  Various Freescale chips e.g P1010, include a NAND Flash machine
	  with built-in hardware ECC capabilities.
	  Enabling this option will enable you to use this to control
	  external NAND devices.

config MTD_NAND_FSL_UPM
	tristate "Support for NAND on Freescale UPM"
	depends on PPC_83xx || PPC_85xx
	select FSL_LBC
	help
	  Enables support for NAND Flash chips wired onto Freescale PowerPC
	  processor localbus with User-Programmable Machine support.

config MTD_NAND_MPC5121_NFC
	tristate "MPC5121 built-in NAND Flash Controller support"
	depends on PPC_MPC512x
	help
	  This enables the driver for the NAND flash controller on the
	  MPC5121 SoC.

config MTD_NAND_VF610_NFC
	tristate "Support for Freescale NFC for VF610/MPC5125"
	depends on (SOC_VF610 || COMPILE_TEST)
	depends on HAS_IOMEM
	help
	  Enables support for NAND Flash Controller on some Freescale
	  processors like the VF610, MPC5125, MCF54418 or Kinetis K70.
	  The driver supports a maximum 2k page size. With 2k pages and
	  64 bytes or more of OOB, hardware ECC with up to 32-bit error
	  correction is supported. Hardware ECC is only enabled through
	  device tree.

config MTD_NAND_MXC
	tristate "MXC NAND support"
	depends on ARCH_MXC
	help
	  This enables the driver for the NAND flash controller on the
	  MXC processors.

config MTD_NAND_SH_FLCTL
	tristate "Support for NAND on Renesas SuperH FLCTL"
	depends on SUPERH || COMPILE_TEST
	depends on HAS_IOMEM
	depends on HAS_DMA
	help
	  Several Renesas SuperH CPU has FLCTL. This option enables support
	  for NAND Flash using FLCTL.

config MTD_NAND_DAVINCI
        tristate "Support NAND on DaVinci/Keystone SoC"
        depends on ARCH_DAVINCI || (ARCH_KEYSTONE && TI_AEMIF)
        help
	  Enable the driver for NAND flash chips on Texas Instruments
	  DaVinci/Keystone processors.

config MTD_NAND_TXX9NDFMC
	tristate "NAND Flash support for TXx9 SoC"
	depends on SOC_TX4938 || SOC_TX4939
	help
	  This enables the NAND flash controller on the TXx9 SoCs.

config MTD_NAND_SOCRATES
	tristate "Support for NAND on Socrates board"
	depends on SOCRATES
	help
	  Enables support for NAND Flash chips wired onto Socrates board.

config MTD_NAND_NUC900
	tristate "Support for NAND on Nuvoton NUC9xx/w90p910 evaluation boards."
	depends on ARCH_W90X900
	help
	  This enables the driver for the NAND Flash on evaluation board based
	  on w90p910 / NUC9xx.

config MTD_NAND_JZ4740
	tristate "Support for JZ4740 SoC NAND controller"
	depends on MACH_JZ4740
	help
		Enables support for NAND Flash on JZ4740 SoC based boards.

config MTD_NAND_JZ4780
	tristate "Support for NAND on JZ4780 SoC"
	depends on MACH_JZ4780 && JZ4780_NEMC
	help
	  Enables support for NAND Flash connected to the NEMC on JZ4780 SoC
	  based boards, using the BCH controller for hardware error correction.

config MTD_NAND_FSMC
	tristate "Support for NAND on ST Micros FSMC"
	depends on OF
	depends on PLAT_SPEAR || ARCH_NOMADIK || ARCH_U8500 || MACH_U300
	help
	  Enables support for NAND Flash chips on the ST Microelectronics
	  Flexible Static Memory Controller (FSMC)

config MTD_NAND_XWAY
	bool "Support for NAND on Lantiq XWAY SoC"
	depends on LANTIQ && SOC_TYPE_XWAY
	help
	  Enables support for NAND Flash chips on Lantiq XWAY SoCs. NAND is attached
	  to the External Bus Unit (EBU).

config MTD_NAND_SUNXI
	tristate "Support for NAND on Allwinner SoCs"
	depends on ARCH_SUNXI
	help
	  Enables support for NAND Flash chips on Allwinner SoCs.

config MTD_NAND_HISI504
	tristate "Support for NAND controller on Hisilicon SoC Hip04"
	depends on ARCH_HISI || COMPILE_TEST
	depends on HAS_DMA
	help
	  Enables support for NAND controller on Hisilicon SoC Hip04.

config MTD_NAND_QCOM
	tristate "Support for NAND on QCOM SoCs"
	depends on ARCH_QCOM
	help
	  Enables support for NAND flash chips on SoCs containing the EBI2 NAND
	  controller. This controller is found on IPQ806x SoC.

config MTD_NAND_MTK
	tristate "Support for NAND controller on MTK SoCs"
	depends on ARCH_MEDIATEK || COMPILE_TEST
	depends on HAS_DMA
	help
	  Enables support for NAND controller on MTK SoCs.
	  This controller is found on mt27xx, mt81xx, mt65xx SoCs.

endif # MTD_NAND<|MERGE_RESOLUTION|>--- conflicted
+++ resolved
@@ -323,8 +323,6 @@
 	  PXA3xx processors (NFCv1) and also on 32-bit Armada
 	  platforms (XP, 370, 375, 38x, 39x) and 64-bit Armada
 	  platforms (7K, 8K) (NFCv2).
-<<<<<<< HEAD
-=======
 
 config MTD_NAND_MARVELL
 	tristate "NAND controller support on Marvell boards"
@@ -337,7 +335,6 @@
 	  - PXA3xx processors (NFCv1)
 	  - 32-bit Armada platforms (XP, 37x, 38x, 39x) (NFCv2)
 	  - 64-bit Aramda platforms (7k, 8k) (NFCv2)
->>>>>>> 5fa4ec9c
 
 config MTD_NAND_SLC_LPC32XX
 	tristate "NXP LPC32xx SLC Controller"
