--- conflicted
+++ resolved
@@ -568,7 +568,6 @@
 	}
 }
 
-<<<<<<< HEAD
 static ssize_t regulator_uV_set(struct device *dev,
 	struct device_attribute *attr, const char *buf, size_t count)
 {
@@ -625,7 +624,8 @@
 		return -EPERM;
 	}
 	return 0;
-=======
+}
+
 static const struct regulator_state *
 regulator_get_suspend_state_check(struct regulator_dev *rdev, suspend_state_t state)
 {
@@ -648,7 +648,6 @@
 	}
 
 	return rstate;
->>>>>>> 3cea11cd
 }
 
 static ssize_t regulator_uV_show(struct device *dev,
@@ -1246,10 +1245,7 @@
 	count += scnprintf(buf + count, len - count, ", %s",
 		_regulator_is_enabled(rdev) ? "enabled" : "disabled");
 
-<<<<<<< HEAD
 	rdev_info(rdev, "%s\n", buf);
-=======
-	rdev_dbg(rdev, "%s\n", buf);
 }
 #else /* !DEBUG && !CONFIG_DYNAMIC_DEBUG */
 static inline void print_constraints_debug(struct regulator_dev *rdev) {}
@@ -1260,7 +1256,6 @@
 	struct regulation_constraints *constraints = rdev->constraints;
 
 	print_constraints_debug(rdev);
->>>>>>> 3cea11cd
 
 	if ((constraints->min_uV != constraints->max_uV) &&
 	    !regulator_ops_is_valid(rdev, REGULATOR_CHANGE_VOLTAGE))
