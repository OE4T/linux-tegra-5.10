--- conflicted
+++ resolved
@@ -399,11 +399,10 @@
 	{ USB_DEVICE(0x0bda, 0xc822), .driver_info = BTUSB_REALTEK |
 						     BTUSB_WIDEBAND_SPEECH },
 
-<<<<<<< HEAD
 	/* Realtek 8822CE Bluetooth devices */
 	{ USB_DEVICE(0x0bda, 0xc822), .driver_info = BTUSB_IGNORE },
 	{ USB_DEVICE(0x13d3, 0x3549), .driver_info = BTUSB_IGNORE },
-=======
+
 	/* Realtek 8852CE Bluetooth devices */
 	{ USB_DEVICE(0x04ca, 0x4007), .driver_info = BTUSB_REALTEK |
 						     BTUSB_WIDEBAND_SPEECH },
@@ -415,7 +414,6 @@
 						     BTUSB_WIDEBAND_SPEECH },
 	{ USB_DEVICE(0x13d3, 0x3586), .driver_info = BTUSB_REALTEK |
 						     BTUSB_WIDEBAND_SPEECH },
->>>>>>> 7d51b4c6
 
 	/* Realtek Bluetooth devices */
 	{ USB_VENDOR_AND_INTERFACE_INFO(0x0bda, 0xe0, 0x01, 0x01),
