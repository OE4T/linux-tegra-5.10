// SPDX-License-Identifier: GPL-2.0-only
/*
 * drivers/extcon/extcon.c - External Connector (extcon) framework.
 *
 * Copyright (c) 2015-2020, NVIDIA CORPORATION. All rights reserved.
 *
 * Copyright (C) 2015 Samsung Electronics
 * Author: Chanwoo Choi <cw00.choi@samsung.com>
 *
 * Copyright (C) 2012 Samsung Electronics
 * Author: Donggeun Kim <dg77.kim@samsung.com>
 * Author: MyungJoo Ham <myungjoo.ham@samsung.com>
 *
 * based on android/drivers/switch/switch_class.c
 * Copyright (C) 2008 Google, Inc.
 * Author: Mike Lockwood <lockwood@android.com>
 */

#include <linux/module.h>
#include <linux/types.h>
#include <linux/init.h>
#include <linux/device.h>
#include <linux/fs.h>
#include <linux/err.h>
#include <linux/of.h>
#include <linux/slab.h>
#include <linux/sysfs.h>
#include <linux/suspend.h>

#include "extcon.h"

#define SUPPORTED_CABLE_MAX	32

static const struct __extcon_info {
	unsigned int type;
	unsigned int id;
	const char *name;

} extcon_info[] = {
	[EXTCON_NONE] = {
		.type = EXTCON_TYPE_MISC,
		.id = EXTCON_NONE,
		.name = "NONE",
	},

	/* USB external connector */
	[EXTCON_USB] = {
		.type = EXTCON_TYPE_USB,
		.id = EXTCON_USB,
		.name = "USB",
	},
	[EXTCON_USB_HOST] = {
		.type = EXTCON_TYPE_USB,
		.id = EXTCON_USB_HOST,
		.name = "USB-HOST",
	},

	/* Charging external connector */
	[EXTCON_CHG_USB_SDP] = {
		.type = EXTCON_TYPE_CHG | EXTCON_TYPE_USB,
		.id = EXTCON_CHG_USB_SDP,
		.name = "SDP",
	},
	[EXTCON_CHG_USB_DCP] = {
		.type = EXTCON_TYPE_CHG | EXTCON_TYPE_USB,
		.id = EXTCON_CHG_USB_DCP,
		.name = "DCP",
	},
	[EXTCON_CHG_USB_CDP] = {
		.type = EXTCON_TYPE_CHG | EXTCON_TYPE_USB,
		.id = EXTCON_CHG_USB_CDP,
		.name = "CDP",
	},
	[EXTCON_CHG_USB_ACA] = {
		.type = EXTCON_TYPE_CHG | EXTCON_TYPE_USB,
		.id = EXTCON_CHG_USB_ACA,
		.name = "ACA",
	},
	[EXTCON_CHG_USB_FAST] = {
		.type = EXTCON_TYPE_CHG | EXTCON_TYPE_USB,
		.id = EXTCON_CHG_USB_FAST,
		.name = "FAST-CHARGER",
	},
	[EXTCON_CHG_USB_SLOW] = {
		.type = EXTCON_TYPE_CHG | EXTCON_TYPE_USB,
		.id = EXTCON_CHG_USB_SLOW,
		.name = "SLOW-CHARGER",
	},
	[EXTCON_CHG_WPT] = {
		.type = EXTCON_TYPE_CHG,
		.id = EXTCON_CHG_WPT,
		.name = "WPT",
	},
	[EXTCON_CHG_USB_PD] = {
		.type = EXTCON_TYPE_CHG | EXTCON_TYPE_USB,
		.id = EXTCON_CHG_USB_PD,
		.name = "PD",
	},

	/* Jack external connector */
	[EXTCON_JACK_MICROPHONE] = {
		.type = EXTCON_TYPE_JACK,
		.id = EXTCON_JACK_MICROPHONE,
		.name = "MICROPHONE",
	},
	[EXTCON_JACK_HEADPHONE] = {
		.type = EXTCON_TYPE_JACK,
		.id = EXTCON_JACK_HEADPHONE,
		.name = "HEADPHONE",
	},
	[EXTCON_JACK_LINE_IN] = {
		.type = EXTCON_TYPE_JACK,
		.id = EXTCON_JACK_LINE_IN,
		.name = "LINE-IN",
	},
	[EXTCON_JACK_LINE_OUT] = {
		.type = EXTCON_TYPE_JACK,
		.id = EXTCON_JACK_LINE_OUT,
		.name = "LINE-OUT",
	},
	[EXTCON_JACK_VIDEO_IN] = {
		.type = EXTCON_TYPE_JACK,
		.id = EXTCON_JACK_VIDEO_IN,
		.name = "VIDEO-IN",
	},
	[EXTCON_JACK_VIDEO_OUT] = {
		.type = EXTCON_TYPE_JACK,
		.id = EXTCON_JACK_VIDEO_OUT,
		.name = "VIDEO-OUT",
	},
	[EXTCON_JACK_SPDIF_IN] = {
		.type = EXTCON_TYPE_JACK,
		.id = EXTCON_JACK_SPDIF_IN,
		.name = "SPDIF-IN",
	},
	[EXTCON_JACK_SPDIF_OUT] = {
		.type = EXTCON_TYPE_JACK,
		.id = EXTCON_JACK_SPDIF_OUT,
		.name = "SPDIF-OUT",
	},

	/* Display external connector */
	[EXTCON_DISP_HDMI] = {
		.type = EXTCON_TYPE_DISP,
		.id = EXTCON_DISP_HDMI,
		.name = "HDMI",
	},
	[EXTCON_DISP_MHL] = {
		.type = EXTCON_TYPE_DISP,
		.id = EXTCON_DISP_MHL,
		.name = "MHL",
	},
	[EXTCON_DISP_DVI] = {
		.type = EXTCON_TYPE_DISP,
		.id = EXTCON_DISP_DVI,
		.name = "DVI",
	},
	[EXTCON_DISP_VGA] = {
		.type = EXTCON_TYPE_DISP,
		.id = EXTCON_DISP_VGA,
		.name = "VGA",
	},
	[EXTCON_DISP_DP] = {
		.type = EXTCON_TYPE_DISP | EXTCON_TYPE_USB,
		.id = EXTCON_DISP_DP,
		.name = "DP",
	},
	[EXTCON_DISP_HMD] = {
		.type = EXTCON_TYPE_DISP | EXTCON_TYPE_USB,
		.id = EXTCON_DISP_HMD,
		.name = "HMD",
	},
	[EXTCON_DISP_AUDIO_AUX0] = {
		.type = EXTCON_TYPE_DISP,
		.id = EXTCON_DISP_AUDIO_AUX0,
		.name = "AUDIO_AUX0",
	},
	[EXTCON_DISP_AUDIO_AUX1] = {
		.type = EXTCON_TYPE_DISP,
		.id = EXTCON_DISP_AUDIO_AUX1,
		.name = "AUDIO_AUX1",
	},
	[EXTCON_DISP_AUDIO_AUX2] = {
		.type = EXTCON_TYPE_DISP,
		.id = EXTCON_DISP_AUDIO_AUX2,
		.name = "AUDIO_AUX2",
	},
	[EXTCON_DISP_AUDIO_AUX3] = {
		.type = EXTCON_TYPE_DISP,
		.id = EXTCON_DISP_AUDIO_AUX3,
		.name = "AUDIO_AUX3",
	},
	[EXTCON_DISP_DSIHPD] = {
		.type = EXTCON_TYPE_DISP,
		.id = EXTCON_DISP_DSIHPD,
		.name = "DSIHPD",
	},
	[EXTCON_DISP_HDMI2] = {
		.type = EXTCON_TYPE_DISP,
		.id = EXTCON_DISP_HDMI2,
		.name = "HDMI2",
	},
	[EXTCON_DISP_HDMI3] = {
		.type = EXTCON_TYPE_DISP,
		.id = EXTCON_DISP_HDMI3,
		.name = "HDMI3",
	},
	[EXTCON_DISP_HDMI4] = {
		.type = EXTCON_TYPE_DISP,
		.id = EXTCON_DISP_HDMI4,
		.name = "HDMI4",
	},

	/* Miscellaneous external connector */
	[EXTCON_DOCK] = {
		.type = EXTCON_TYPE_MISC,
		.id = EXTCON_DOCK,
		.name = "DOCK",
	},
	[EXTCON_JIG] = {
		.type = EXTCON_TYPE_MISC,
		.id = EXTCON_JIG,
		.name = "JIG",
	},
	[EXTCON_MECHANICAL] = {
		.type = EXTCON_TYPE_MISC,
		.id = EXTCON_MECHANICAL,
		.name = "MECHANICAL",
	},

	[EXTCON_USB_QC2] = {
		.type = EXTCON_TYPE_CHG | EXTCON_TYPE_USB,
		.id = EXTCON_USB_QC2,
		.name = "QC2",
	},

	[EXTCON_USB_MAXIM] = {
		.type = EXTCON_TYPE_CHG | EXTCON_TYPE_USB,
		.id = EXTCON_USB_MAXIM,
		.name = "MAXIM",
	},

	[EXTCON_USB_APPLE_500mA] = {
		.type = EXTCON_TYPE_CHG | EXTCON_TYPE_USB,
		.id = EXTCON_USB_APPLE_500mA,
		.name = "APPLE-500mA",
	},

	[EXTCON_USB_APPLE_1A] = {
		.type = EXTCON_TYPE_CHG | EXTCON_TYPE_USB,
		.id = EXTCON_USB_APPLE_1A,
		.name = "APPLE-1A",
	},

	[EXTCON_USB_APPLE_2A] = {
		.type = EXTCON_TYPE_CHG | EXTCON_TYPE_USB,
		.id = EXTCON_USB_APPLE_2A,
		.name = "APPLE-2A",
	},

	[EXTCON_USB_ACA_NV] = {
		.type = EXTCON_TYPE_CHG | EXTCON_TYPE_USB,
		.id = EXTCON_USB_ACA_NV,
		.name = "ACA-NV",
	},

	[EXTCON_USB_ACA_RIDA] = {
		.type = EXTCON_TYPE_CHG | EXTCON_TYPE_USB,
		.id = EXTCON_USB_ACA_RIDA,
		.name = "ACA-RIDA",
	},

	[EXTCON_USB_ACA_RIDB] = {
		.type = EXTCON_TYPE_CHG | EXTCON_TYPE_USB,
		.id = EXTCON_USB_ACA_RIDB,
		.name = "ACA-RIDB",
	},

	[EXTCON_USB_ACA_RIDC] = {
		.type = EXTCON_TYPE_CHG | EXTCON_TYPE_USB,
		.id = EXTCON_USB_ACA_RIDC,
		.name = "ACA-RIDC",
	},

	[EXTCON_USB_Y_CABLE] = {
		.type = EXTCON_TYPE_CHG | EXTCON_TYPE_USB,
		.id = EXTCON_USB_Y_CABLE,
		.name = "Y-CABLE",
	},

	[EXTCON_USB_PD] = {
		.type = EXTCON_TYPE_CHG | EXTCON_TYPE_USB,
		.id = EXTCON_USB_PD,
		.name = "USB-PD",
	},

	{ /* sentinel */ }
};

/**
 * struct extcon_cable - An internal data for an external connector.
 * @edev:		the extcon device
 * @cable_index:	the index of this cable in the edev
 * @attr_g:		the attribute group for the cable
 * @attr_name:		"name" sysfs entry
 * @attr_state:		"state" sysfs entry
 * @attrs:		the array pointing to attr_name and attr_state for attr_g
 */
struct extcon_cable {
	struct extcon_dev *edev;
	int cable_index;

	struct attribute_group attr_g;
	struct device_attribute attr_name;
	struct device_attribute attr_state;

	struct attribute *attrs[3]; /* to be fed to attr_g.attrs */

	union extcon_property_value usb_propval[EXTCON_PROP_USB_CNT];
	union extcon_property_value chg_propval[EXTCON_PROP_CHG_CNT];
	union extcon_property_value jack_propval[EXTCON_PROP_JACK_CNT];
	union extcon_property_value disp_propval[EXTCON_PROP_DISP_CNT];

	unsigned long usb_bits[BITS_TO_LONGS(EXTCON_PROP_USB_CNT)];
	unsigned long chg_bits[BITS_TO_LONGS(EXTCON_PROP_CHG_CNT)];
	unsigned long jack_bits[BITS_TO_LONGS(EXTCON_PROP_JACK_CNT)];
	unsigned long disp_bits[BITS_TO_LONGS(EXTCON_PROP_DISP_CNT)];
};

static struct class *extcon_class;

static LIST_HEAD(extcon_dev_list);
static DEFINE_MUTEX(extcon_dev_list_lock);

static int check_mutually_exclusive(struct extcon_dev *edev, u32 new_state)
{
	int i = 0;

	if (!edev->mutually_exclusive)
		return 0;

	for (i = 0; edev->mutually_exclusive[i]; i++) {
		int weight;
		u32 correspondants = new_state & edev->mutually_exclusive[i];

		/* calculate the total number of bits set */
		weight = hweight32(correspondants);
		if (weight > 1)
			return i + 1;
	}

	return 0;
}

static int find_cable_index_by_id(struct extcon_dev *edev, const unsigned int id)
{
	int i;

	/* Find the the index of extcon cable in edev->supported_cable */
	for (i = 0; i < edev->max_supported; i++) {
		if (edev->supported_cable[i] == id)
			return i;
	}

	return -EINVAL;
}

static int get_extcon_type(unsigned int prop)
{
	switch (prop) {
	case EXTCON_PROP_USB_MIN ... EXTCON_PROP_USB_MAX:
		return EXTCON_TYPE_USB;
	case EXTCON_PROP_CHG_MIN ... EXTCON_PROP_CHG_MAX:
		return EXTCON_TYPE_CHG;
	case EXTCON_PROP_JACK_MIN ... EXTCON_PROP_JACK_MAX:
		return EXTCON_TYPE_JACK;
	case EXTCON_PROP_DISP_MIN ... EXTCON_PROP_DISP_MAX:
		return EXTCON_TYPE_DISP;
	default:
		return -EINVAL;
	}
}

static bool is_extcon_attached(struct extcon_dev *edev, unsigned int index)
{
	return !!(edev->state & BIT(index));
}

static bool is_extcon_changed(struct extcon_dev *edev, int index,
				bool new_state)
{
	int state = !!(edev->state & BIT(index));
	return (state != new_state);
}

static bool is_extcon_property_supported(unsigned int id, unsigned int prop)
{
	int type;

	/* Check whether the property is supported or not. */
	type = get_extcon_type(prop);
	if (type < 0)
		return false;

	/* Check whether a specific extcon id supports the property or not. */
	return !!(extcon_info[id].type & type);
}

static int is_extcon_property_capability(struct extcon_dev *edev,
				unsigned int id, int index,unsigned int prop)
{
	struct extcon_cable *cable;
	int type, ret;

	/* Check whether the property is supported or not. */
	type = get_extcon_type(prop);
	if (type < 0)
		return type;

	cable = &edev->cables[index];

	switch (type) {
	case EXTCON_TYPE_USB:
		ret = test_bit(prop - EXTCON_PROP_USB_MIN, cable->usb_bits);
		break;
	case EXTCON_TYPE_CHG:
		ret = test_bit(prop - EXTCON_PROP_CHG_MIN, cable->chg_bits);
		break;
	case EXTCON_TYPE_JACK:
		ret = test_bit(prop - EXTCON_PROP_JACK_MIN, cable->jack_bits);
		break;
	case EXTCON_TYPE_DISP:
		ret = test_bit(prop - EXTCON_PROP_DISP_MIN, cable->disp_bits);
		break;
	default:
		ret = -EINVAL;
	}

	return ret;
}

static void init_property(struct extcon_dev *edev, unsigned int id, int index)
{
	unsigned int type = extcon_info[id].type;
	struct extcon_cable *cable = &edev->cables[index];

	if (EXTCON_TYPE_USB & type)
		memset(cable->usb_propval, 0, sizeof(cable->usb_propval));
	if (EXTCON_TYPE_CHG & type)
		memset(cable->chg_propval, 0, sizeof(cable->chg_propval));
	if (EXTCON_TYPE_JACK & type)
		memset(cable->jack_propval, 0, sizeof(cable->jack_propval));
	if (EXTCON_TYPE_DISP & type)
		memset(cable->disp_propval, 0, sizeof(cable->disp_propval));
}

static ssize_t state_show(struct device *dev, struct device_attribute *attr,
			  char *buf)
{
	int i, count = 0;
	struct extcon_dev *edev = dev_get_drvdata(dev);

	if (edev->max_supported == 0)
		return sprintf(buf, "%u\n", edev->state);

	for (i = 0; i < edev->max_supported; i++) {
		count += sprintf(buf + count, "%s=%d\n",
				extcon_info[edev->supported_cable[i]].name,
				 !!(edev->state & BIT(i)));
	}

	return count;
}

static ssize_t state_store(struct device *dev, struct device_attribute *attr,
			   const char *buf, size_t count)
{
	u32 state;
	ssize_t ret = 0;
	struct extcon_dev *edev = dev_get_drvdata(dev);
	int i;

	ret = sscanf(buf, "0x%4x", &state);
	if (ret == 0)
		return -EINVAL;

	for (i = 0; i < edev->max_supported; i++) {
		ret = extcon_set_state_sync(edev, edev->supported_cable[i],
					    !!(state & BIT(i)));
		if (ret < 0)
			return ret;
	}

	return count;
}
static DEVICE_ATTR_RW(state);

static ssize_t name_show(struct device *dev, struct device_attribute *attr,
		char *buf)
{
	struct extcon_dev *edev = dev_get_drvdata(dev);

	return sprintf(buf, "%s\n", edev->name);
}
static DEVICE_ATTR_RO(name);

static ssize_t cable_name_show(struct device *dev,
			       struct device_attribute *attr, char *buf)
{
	struct extcon_cable *cable = container_of(attr, struct extcon_cable,
						  attr_name);
	int i = cable->cable_index;

	return snprintf(buf, PAGE_SIZE, "%s\n",
			extcon_info[cable->edev->supported_cable[i]].name);
}

static ssize_t cable_state_show(struct device *dev,
				struct device_attribute *attr, char *buf)
{
	struct extcon_cable *cable = container_of(attr, struct extcon_cable,
						  attr_state);

	int i = cable->cable_index;

	return snprintf(buf, PAGE_SIZE, "%d\n",
		extcon_get_state(cable->edev, cable->edev->supported_cable[i]));
}

static ssize_t uevent_in_suspend_show(struct device *dev,
				      struct device_attribute *attr, char *buf)
{
	struct extcon_dev *edev = dev_get_drvdata(dev);

	return sprintf(buf, "%c\n", edev->uevent_in_suspend ? 'Y' : 'N');
}

static ssize_t uevent_in_suspend_store(struct device *dev,
				       struct device_attribute *attr,
				       const char *buf, size_t count)
{
	struct extcon_dev *edev = dev_get_drvdata(dev);
	bool uevent_in_suspend;
	int ret;
	unsigned long flags;

	ret = strtobool(buf, &uevent_in_suspend);
	if (ret)
		return ret;

	spin_lock_irqsave(&edev->lock, flags);
	edev->uevent_in_suspend = uevent_in_suspend;
	spin_unlock_irqrestore(&edev->lock, flags);

	return count;
}
DEVICE_ATTR_RW(uevent_in_suspend);

/**
 * extcon_sync() - Synchronize the state for an external connector.
 * @edev:	the extcon device
 *
 * Note that this function send a notification in order to synchronize
 * the state and property of an external connector.
 *
 * Returns 0 if success or error number if fail.
 */
int extcon_sync(struct extcon_dev *edev, unsigned int id)
{
	char name_buf[120];
	char state_buf[120];
	char *prop_buf;
	char *envp[3];
	int env_offset = 0;
	int length;
	int index;
	int state;
	unsigned long flags;

	if (!edev)
		return -EINVAL;

	index = find_cable_index_by_id(edev, id);
	if (index < 0)
		return index;

	spin_lock_irqsave(&edev->lock, flags);

	/* The cable state will be synced after resume. */
	if (edev->is_suspend && !edev->uevent_in_suspend) {
		spin_unlock_irqrestore(&edev->lock, flags);
		dev_info(&edev->dev,
			"%s: didn't sync cable state (0x%08x 0x%08x) due to suspending\n",
			__func__, edev->last_state_in_suspend, edev->state);
		return 0;
	}

	state = !!(edev->state & BIT(index));
	spin_unlock_irqrestore(&edev->lock, flags);

	/*
	 * Call functions in a raw notifier chain for the specific one
	 * external connector.
	 */
	raw_notifier_call_chain(&edev->nh[index], state, edev);

	/*
	 * Call functions in a raw notifier chain for the all supported
	 * external connectors.
	 */
	raw_notifier_call_chain(&edev->nh_all, state, edev);

	spin_lock_irqsave(&edev->lock, flags);
	/* This could be in interrupt handler */
	prop_buf = (char *)get_zeroed_page(GFP_ATOMIC);
	if (!prop_buf) {
		/* Unlock early before uevent */
		spin_unlock_irqrestore(&edev->lock, flags);

		dev_err(&edev->dev, "out of memory in extcon_set_state\n");
		kobject_uevent(&edev->dev.kobj, KOBJ_CHANGE);

		return -ENOMEM;
	}

	length = name_show(&edev->dev, NULL, prop_buf);
	if (length > 0) {
		if (prop_buf[length - 1] == '\n')
			prop_buf[length - 1] = 0;
		snprintf(name_buf, sizeof(name_buf), "NAME=%s", prop_buf);
		envp[env_offset++] = name_buf;
	}

	length = state_show(&edev->dev, NULL, prop_buf);
	if (length > 0) {
		if (prop_buf[length - 1] == '\n')
			prop_buf[length - 1] = 0;
		snprintf(state_buf, sizeof(state_buf), "STATE=%s", prop_buf);
		envp[env_offset++] = state_buf;
	}
	envp[env_offset] = NULL;

	/* Unlock early before uevent */
	spin_unlock_irqrestore(&edev->lock, flags);
	kobject_uevent_env(&edev->dev.kobj, KOBJ_CHANGE, envp);
	free_page((unsigned long)prop_buf);

	return 0;
}
EXPORT_SYMBOL_GPL(extcon_sync);

/**
 * extcon_get_state() - Get the state of an external connector.
 * @edev:	the extcon device
 * @id:		the unique id indicating an external connector
 *
 * Returns 0 if success or error number if fail.
 */
int extcon_get_state(struct extcon_dev *edev, const unsigned int id)
{
	int index, state;
	unsigned long flags;

	if (!edev)
		return -EINVAL;

	index = find_cable_index_by_id(edev, id);
	if (index < 0)
		return index;

	spin_lock_irqsave(&edev->lock, flags);
	state = is_extcon_attached(edev, index);
	spin_unlock_irqrestore(&edev->lock, flags);

	return state;
}
EXPORT_SYMBOL_GPL(extcon_get_state);

/**
 * extcon_set_state() - Set the state of an external connector.
 * @edev:	the extcon device
 * @id:		the unique id indicating an external connector
 * @state:	the new state of an external connector.
 *		the default semantics is true: attached / false: detached.
 *
 * Note that this function set the state of an external connector without
 * a notification. To synchronize the state of an external connector,
 * have to use extcon_set_state_sync() and extcon_sync().
 *
 * Returns 0 if success or error number if fail.
 */
int extcon_set_state(struct extcon_dev *edev, unsigned int id, bool state)
{
	unsigned long flags;
	int index, ret = 0;

	if (!edev)
		return -EINVAL;

	index = find_cable_index_by_id(edev, id);
	if (index < 0)
		return index;

	spin_lock_irqsave(&edev->lock, flags);

	/* Check whether the external connector's state is changed. */
	if (!is_extcon_changed(edev, index, state))
		goto out;

	if (check_mutually_exclusive(edev,
		(edev->state & ~BIT(index)) | (state & BIT(index)))) {
		ret = -EPERM;
		goto out;
	}

	/*
	 * Initialize the value of extcon property before setting
	 * the detached state for an external connector.
	 */
	if (!state)
		init_property(edev, id, index);

	/* Update the state for an external connector. */
	if (state)
		edev->state |= BIT(index);
	else
		edev->state &= ~(BIT(index));
out:
	spin_unlock_irqrestore(&edev->lock, flags);

	return ret;
}
EXPORT_SYMBOL_GPL(extcon_set_state);

/**
 * extcon_set_state_sync() - Set the state of an external connector with sync.
 * @edev:	the extcon device
 * @id:		the unique id indicating an external connector
 * @state:	the new state of external connector.
 *		the default semantics is true: attached / false: detached.
 *
 * Note that this function set the state of external connector
 * and synchronize the state by sending a notification.
 *
 * Returns 0 if success or error number if fail.
 */
int extcon_set_state_sync(struct extcon_dev *edev, unsigned int id, bool state)
{
	int ret, index;
	unsigned long flags;

	index = find_cable_index_by_id(edev, id);
	if (index < 0)
		return index;

	/* Check whether the external connector's state is changed. */
	spin_lock_irqsave(&edev->lock, flags);
	ret = is_extcon_changed(edev, index, state);
	spin_unlock_irqrestore(&edev->lock, flags);
	if (!ret)
		return 0;

	ret = extcon_set_state(edev, id, state);
	if (ret < 0)
		return ret;

	return extcon_sync(edev, id);
}
EXPORT_SYMBOL_GPL(extcon_set_state_sync);

/**
 * extcon_get_property() - Get the property value of an external connector.
 * @edev:	the extcon device
 * @id:		the unique id indicating an external connector
 * @prop:	the property id indicating an extcon property
 * @prop_val:	the pointer which store the value of extcon property
 *
 * Note that when getting the property value of external connector,
 * the external connector should be attached. If detached state, function
 * return 0 without property value. Also, the each property should be
 * included in the list of supported properties according to extcon type.
 *
 * Returns 0 if success or error number if fail.
 */
int extcon_get_property(struct extcon_dev *edev, unsigned int id,
				unsigned int prop,
				union extcon_property_value *prop_val)
{
	struct extcon_cable *cable;
	unsigned long flags;
	int index, ret = 0;

	*prop_val = (union extcon_property_value){0};

	if (!edev)
		return -EINVAL;

	/* Check whether the property is supported or not */
	if (!is_extcon_property_supported(id, prop))
		return -EINVAL;

	/* Find the cable index of external connector by using id */
	index = find_cable_index_by_id(edev, id);
	if (index < 0)
		return index;

	spin_lock_irqsave(&edev->lock, flags);

	/* Check whether the property is available or not. */
	if (!is_extcon_property_capability(edev, id, index, prop)) {
		spin_unlock_irqrestore(&edev->lock, flags);
		return -EPERM;
	}

	/*
	 * Check whether the external connector is attached.
	 * If external connector is detached, the user can not
	 * get the property value.
	 */
	if (!is_extcon_attached(edev, index)) {
		spin_unlock_irqrestore(&edev->lock, flags);
		return 0;
	}

	cable = &edev->cables[index];

	/* Get the property value according to extcon type */
	switch (prop) {
	case EXTCON_PROP_USB_MIN ... EXTCON_PROP_USB_MAX:
		*prop_val = cable->usb_propval[prop - EXTCON_PROP_USB_MIN];
		break;
	case EXTCON_PROP_CHG_MIN ... EXTCON_PROP_CHG_MAX:
		*prop_val = cable->chg_propval[prop - EXTCON_PROP_CHG_MIN];
		break;
	case EXTCON_PROP_JACK_MIN ... EXTCON_PROP_JACK_MAX:
		*prop_val = cable->jack_propval[prop - EXTCON_PROP_JACK_MIN];
		break;
	case EXTCON_PROP_DISP_MIN ... EXTCON_PROP_DISP_MAX:
		*prop_val = cable->disp_propval[prop - EXTCON_PROP_DISP_MIN];
		break;
	default:
		ret = -EINVAL;
		break;
	}

	spin_unlock_irqrestore(&edev->lock, flags);

	return ret;
}
EXPORT_SYMBOL_GPL(extcon_get_property);

/**
 * extcon_set_property() - Set the property value of an external connector.
 * @edev:	the extcon device
 * @id:		the unique id indicating an external connector
 * @prop:	the property id indicating an extcon property
 * @prop_val:	the pointer including the new value of extcon property
 *
 * Note that each property should be included in the list of supported
 * properties according to the extcon type.
 *
 * Returns 0 if success or error number if fail.
 */
int extcon_set_property(struct extcon_dev *edev, unsigned int id,
				unsigned int prop,
				union extcon_property_value prop_val)
{
	struct extcon_cable *cable;
	unsigned long flags;
	int index, ret = 0;

	if (!edev)
		return -EINVAL;

	/* Check whether the property is supported or not */
	if (!is_extcon_property_supported(id, prop))
		return -EINVAL;

	/* Find the cable index of external connector by using id */
	index = find_cable_index_by_id(edev, id);
	if (index < 0)
		return index;

	spin_lock_irqsave(&edev->lock, flags);

	/* Check whether the property is available or not. */
	if (!is_extcon_property_capability(edev, id, index, prop)) {
		spin_unlock_irqrestore(&edev->lock, flags);
		return -EPERM;
	}

	cable = &edev->cables[index];

	/* Set the property value according to extcon type */
	switch (prop) {
	case EXTCON_PROP_USB_MIN ... EXTCON_PROP_USB_MAX:
		cable->usb_propval[prop - EXTCON_PROP_USB_MIN] = prop_val;
		break;
	case EXTCON_PROP_CHG_MIN ... EXTCON_PROP_CHG_MAX:
		cable->chg_propval[prop - EXTCON_PROP_CHG_MIN] = prop_val;
		break;
	case EXTCON_PROP_JACK_MIN ... EXTCON_PROP_JACK_MAX:
		cable->jack_propval[prop - EXTCON_PROP_JACK_MIN] = prop_val;
		break;
	case EXTCON_PROP_DISP_MIN ... EXTCON_PROP_DISP_MAX:
		cable->disp_propval[prop - EXTCON_PROP_DISP_MIN] = prop_val;
		break;
	default:
		ret = -EINVAL;
		break;
	}

	spin_unlock_irqrestore(&edev->lock, flags);

	return ret;
}
EXPORT_SYMBOL_GPL(extcon_set_property);

/**
 * extcon_set_property_sync() - Set property of an external connector with sync.
 * @prop_val:	the pointer including the new value of extcon property
 *
 * Note that when setting the property value of external connector,
 * the external connector should be attached. The each property should
 * be included in the list of supported properties according to extcon type.
 *
 * Returns 0 if success or error number if fail.
 */
int extcon_set_property_sync(struct extcon_dev *edev, unsigned int id,
				unsigned int prop,
				union extcon_property_value prop_val)
{
	int ret;

	ret = extcon_set_property(edev, id, prop, prop_val);
	if (ret < 0)
		return ret;

	return extcon_sync(edev, id);
}
EXPORT_SYMBOL_GPL(extcon_set_property_sync);

/**
 * extcon_get_property_capability() - Get the capability of the property
 *					for an external connector.
 * @edev:	the extcon device
 * @id:		the unique id indicating an external connector
 * @prop:	the property id indicating an extcon property
 *
 * Returns 1 if the property is available or 0 if not available.
 */
int extcon_get_property_capability(struct extcon_dev *edev, unsigned int id,
					unsigned int prop)
{
	int index;

	if (!edev)
		return -EINVAL;

	/* Check whether the property is supported or not */
	if (!is_extcon_property_supported(id, prop))
		return -EINVAL;

	/* Find the cable index of external connector by using id */
	index = find_cable_index_by_id(edev, id);
	if (index < 0)
		return index;

	return is_extcon_property_capability(edev, id, index, prop);
}
EXPORT_SYMBOL_GPL(extcon_get_property_capability);

/**
 * extcon_set_property_capability() - Set the capability of the property
 *					for an external connector.
 * @edev:	the extcon device
 * @id:		the unique id indicating an external connector
 * @prop:	the property id indicating an extcon property
 *
 * Note that this function set the capability of the property
 * for an external connector in order to mark the bit in capability
 * bitmap which mean the available state of the property.
 *
 * Returns 0 if success or error number if fail.
 */
int extcon_set_property_capability(struct extcon_dev *edev, unsigned int id,
					unsigned int prop)
{
	struct extcon_cable *cable;
	int index, type, ret = 0;

	if (!edev)
		return -EINVAL;

	/* Check whether the property is supported or not. */
	if (!is_extcon_property_supported(id, prop))
		return -EINVAL;

	/* Find the cable index of external connector by using id. */
	index = find_cable_index_by_id(edev, id);
	if (index < 0)
		return index;

	type = get_extcon_type(prop);
	if (type < 0)
		return type;

	cable = &edev->cables[index];

	switch (type) {
	case EXTCON_TYPE_USB:
		__set_bit(prop - EXTCON_PROP_USB_MIN, cable->usb_bits);
		break;
	case EXTCON_TYPE_CHG:
		__set_bit(prop - EXTCON_PROP_CHG_MIN, cable->chg_bits);
		break;
	case EXTCON_TYPE_JACK:
		__set_bit(prop - EXTCON_PROP_JACK_MIN, cable->jack_bits);
		break;
	case EXTCON_TYPE_DISP:
		__set_bit(prop - EXTCON_PROP_DISP_MIN, cable->disp_bits);
		break;
	default:
		ret = -EINVAL;
	}

	return ret;
}
EXPORT_SYMBOL_GPL(extcon_set_property_capability);

/**
 * extcon_get_extcon_dev() - Get the extcon device instance from the name.
 * @extcon_name:	the extcon name provided with extcon_dev_register()
 *
 * Return the pointer of extcon device if success or ERR_PTR(err) if fail.
 */
struct extcon_dev *extcon_get_extcon_dev(const char *extcon_name)
{
	struct extcon_dev *sd;

	if (!extcon_name)
		return ERR_PTR(-EINVAL);

	mutex_lock(&extcon_dev_list_lock);
	list_for_each_entry(sd, &extcon_dev_list, entry) {
		if (!strcmp(sd->name, extcon_name))
			goto out;
	}
	sd = NULL;
out:
	mutex_unlock(&extcon_dev_list_lock);
	return sd;
}
EXPORT_SYMBOL_GPL(extcon_get_extcon_dev);

/**
 * extcon_register_notifier() - Register a notifier block to get notified by
 *				any state changes from the extcon.
 * @edev:	the extcon device
 * @id:		the unique id indicating an external connector
 * @nb:		a notifier block to be registered
 *
 * Note that the second parameter given to the callback of nb (val) is
 * the current state of an external connector and the third pameter
 * is the pointer of extcon device.
 *
 * Returns 0 if success or error number if fail.
 */
int extcon_register_notifier(struct extcon_dev *edev, unsigned int id,
			     struct notifier_block *nb)
{
	unsigned long flags;
	int ret, idx;

	if (!edev || !nb)
		return -EINVAL;

	idx = find_cable_index_by_id(edev, id);
	if (idx < 0)
		return idx;

	spin_lock_irqsave(&edev->lock, flags);
	ret = raw_notifier_chain_register(&edev->nh[idx], nb);
	spin_unlock_irqrestore(&edev->lock, flags);

	return ret;
}
EXPORT_SYMBOL_GPL(extcon_register_notifier);

/**
 * extcon_unregister_notifier() - Unregister a notifier block from the extcon.
 * @edev:	the extcon device
 * @id:		the unique id indicating an external connector
 * @nb:		a notifier block to be registered
 *
 * Returns 0 if success or error number if fail.
 */
int extcon_unregister_notifier(struct extcon_dev *edev, unsigned int id,
				struct notifier_block *nb)
{
	unsigned long flags;
	int ret, idx;

	if (!edev || !nb)
		return -EINVAL;

	idx = find_cable_index_by_id(edev, id);
	if (idx < 0)
		return idx;

	spin_lock_irqsave(&edev->lock, flags);
	ret = raw_notifier_chain_unregister(&edev->nh[idx], nb);
	spin_unlock_irqrestore(&edev->lock, flags);

	return ret;
}
EXPORT_SYMBOL_GPL(extcon_unregister_notifier);

/**
 * extcon_register_notifier_all() - Register a notifier block for all connectors.
 * @edev:	the extcon device
 * @nb:		a notifier block to be registered
 *
 * Note that this function registers a notifier block in order to receive
 * the state change of all supported external connectors from extcon device.
 * And the second parameter given to the callback of nb (val) is
 * the current state and the third pameter is the pointer of extcon device.
 *
 * Returns 0 if success or error number if fail.
 */
int extcon_register_notifier_all(struct extcon_dev *edev,
				struct notifier_block *nb)
{
	unsigned long flags;
	int ret;

	if (!edev || !nb)
		return -EINVAL;

	spin_lock_irqsave(&edev->lock, flags);
	ret = raw_notifier_chain_register(&edev->nh_all, nb);
	spin_unlock_irqrestore(&edev->lock, flags);

	return ret;
}
EXPORT_SYMBOL_GPL(extcon_register_notifier_all);

/**
 * extcon_unregister_notifier_all() - Unregister a notifier block from extcon.
 * @edev:	the extcon device
 * @nb:		a notifier block to be registered
 *
 * Returns 0 if success or error number if fail.
 */
int extcon_unregister_notifier_all(struct extcon_dev *edev,
				struct notifier_block *nb)
{
	unsigned long flags;
	int ret;

	if (!edev || !nb)
		return -EINVAL;

	spin_lock_irqsave(&edev->lock, flags);
	ret = raw_notifier_chain_unregister(&edev->nh_all, nb);
	spin_unlock_irqrestore(&edev->lock, flags);

	return ret;
}
EXPORT_SYMBOL_GPL(extcon_unregister_notifier_all);

static struct attribute *extcon_attrs[] = {
	&dev_attr_state.attr,
	&dev_attr_name.attr,
	&dev_attr_uevent_in_suspend.attr,
	NULL,
};
ATTRIBUTE_GROUPS(extcon);

static int create_extcon_class(void)
{
	if (!extcon_class) {
		extcon_class = class_create(THIS_MODULE, "extcon");
		if (IS_ERR(extcon_class))
			return PTR_ERR(extcon_class);
		extcon_class->dev_groups = extcon_groups;
	}

	return 0;
}

static void extcon_dev_release(struct device *dev)
{
}

static const char *muex_name = "mutually_exclusive";
static void dummy_sysfs_dev_release(struct device *dev)
{
}

/*
 * extcon_dev_allocate() - Allocate the memory of extcon device.
 * @supported_cable:	the array of the supported external connectors
 *			ending with EXTCON_NONE.
 *
 * Note that this function allocates the memory for extcon device 
 * and initialize default setting for the extcon device.
 *
 * Returns the pointer memory of allocated extcon_dev if success
 * or ERR_PTR(err) if fail.
 */
struct extcon_dev *extcon_dev_allocate(const unsigned int *supported_cable)
{
	struct extcon_dev *edev;

	if (!supported_cable)
		return ERR_PTR(-EINVAL);

	edev = kzalloc(sizeof(*edev), GFP_KERNEL);
	if (!edev)
		return ERR_PTR(-ENOMEM);

	edev->max_supported = 0;
	edev->supported_cable = supported_cable;

	return edev;
}

/*
 * extcon_dev_free() - Free the memory of extcon device.
 * @edev:	the extcon device
 */
void extcon_dev_free(struct extcon_dev *edev)
{
	kfree(edev);
}
EXPORT_SYMBOL_GPL(extcon_dev_free);

static int extcon_pm_notify(struct notifier_block *nb,
			    unsigned long event, void *data)
{
	struct extcon_dev *edev = container_of(nb, struct extcon_dev, pm_nb);
	unsigned long flags;
	int i;

	if (event == PM_SUSPEND_PREPARE) {
		spin_lock_irqsave(&edev->lock, flags);
		edev->is_suspend = true;
		if (!edev->uevent_in_suspend)
			edev->last_state_in_suspend = edev->state;
		spin_unlock_irqrestore(&edev->lock, flags);
	} else if (event == PM_POST_SUSPEND) {
		spin_lock_irqsave(&edev->lock, flags);
		edev->is_suspend = false;
		if (edev->uevent_in_suspend) {
			spin_unlock_irqrestore(&edev->lock, flags);
			return NOTIFY_OK;
		}
		spin_unlock_irqrestore(&edev->lock, flags);

		/* Sync state of cables. */
		for (i = 0; i < edev->max_supported; i++)
			extcon_sync(edev, edev->supported_cable[i]);
	}

	return NOTIFY_OK;
}

static struct notifier_block extcon_pm_nb = {
	.notifier_call = extcon_pm_notify,
	.priority = -1,
};

/**
 * extcon_dev_register() - Register an new extcon device
 * @edev:	the extcon device to be registered
 *
 * Among the members of edev struct, please set the "user initializing data"
 * do not set the values of "internal data", which are initialized by
 * this function.
 *
 * Note that before calling this funciton, have to allocate the memory
 * of an extcon device by using the extcon_dev_allocate(). And the extcon
 * dev should include the supported_cable information.
 *
 * Returns 0 if success or error number if fail.
 */
int extcon_dev_register(struct extcon_dev *edev)
{
	int ret, index = 0;
	static atomic_t edev_no = ATOMIC_INIT(-1);

	if (!extcon_class) {
		ret = create_extcon_class();
		if (ret < 0)
			return ret;
	}

	if (!edev || !edev->supported_cable)
		return -EINVAL;

	for (; edev->supported_cable[index] != EXTCON_NONE; index++);

	edev->max_supported = index;
	if (index > SUPPORTED_CABLE_MAX) {
		dev_err(&edev->dev,
			"exceed the maximum number of supported cables\n");
		return -EINVAL;
	}

	edev->dev.class = extcon_class;
	edev->dev.release = extcon_dev_release;

	edev->name = dev_name(edev->dev.parent);
	if (IS_ERR_OR_NULL(edev->name)) {
		dev_err(&edev->dev,
			"extcon device name is null\n");
		return -EINVAL;
	}
	dev_set_name(&edev->dev, "extcon%lu",
			(unsigned long)atomic_inc_return(&edev_no));

	if (edev->max_supported) {
		char *str;
		struct extcon_cable *cable;

		edev->cables = kcalloc(edev->max_supported,
				       sizeof(struct extcon_cable),
				       GFP_KERNEL);
		if (!edev->cables) {
			ret = -ENOMEM;
			goto err_sysfs_alloc;
		}
		for (index = 0; index < edev->max_supported; index++) {
			cable = &edev->cables[index];

			str = kasprintf(GFP_KERNEL, "cable.%d", index);
			if (!str) {
				for (index--; index >= 0; index--) {
					cable = &edev->cables[index];
					kfree(cable->attr_g.name);
				}
				ret = -ENOMEM;

				goto err_alloc_cables;
			}

			cable->edev = edev;
			cable->cable_index = index;
			cable->attrs[0] = &cable->attr_name.attr;
			cable->attrs[1] = &cable->attr_state.attr;
			cable->attrs[2] = NULL;
			cable->attr_g.name = str;
			cable->attr_g.attrs = cable->attrs;

			sysfs_attr_init(&cable->attr_name.attr);
			cable->attr_name.attr.name = "name";
			cable->attr_name.attr.mode = 0444;
			cable->attr_name.show = cable_name_show;

			sysfs_attr_init(&cable->attr_state.attr);
			cable->attr_state.attr.name = "state";
			cable->attr_state.attr.mode = 0444;
			cable->attr_state.show = cable_state_show;
		}
	}

	if (edev->max_supported && edev->mutually_exclusive) {
		char *name;

		/* Count the size of mutually_exclusive array */
		for (index = 0; edev->mutually_exclusive[index]; index++)
			;

		edev->attrs_muex = kcalloc(index + 1,
					   sizeof(struct attribute *),
					   GFP_KERNEL);
		if (!edev->attrs_muex) {
			ret = -ENOMEM;
			goto err_muex;
		}

		edev->d_attrs_muex = kcalloc(index,
					     sizeof(struct device_attribute),
					     GFP_KERNEL);
		if (!edev->d_attrs_muex) {
			ret = -ENOMEM;
			kfree(edev->attrs_muex);
			goto err_muex;
		}

		for (index = 0; edev->mutually_exclusive[index]; index++) {
			name = kasprintf(GFP_KERNEL, "0x%x",
					 edev->mutually_exclusive[index]);
			if (!name) {
				for (index--; index >= 0; index--) {
					kfree(edev->d_attrs_muex[index].attr.
					      name);
				}
				kfree(edev->d_attrs_muex);
				kfree(edev->attrs_muex);
				ret = -ENOMEM;
				goto err_muex;
			}
			sysfs_attr_init(&edev->d_attrs_muex[index].attr);
			edev->d_attrs_muex[index].attr.name = name;
			edev->d_attrs_muex[index].attr.mode = 0000;
			edev->attrs_muex[index] = &edev->d_attrs_muex[index]
							.attr;
		}
		edev->attr_g_muex.name = muex_name;
		edev->attr_g_muex.attrs = edev->attrs_muex;

	}

	if (edev->max_supported) {
		edev->extcon_dev_type.groups =
			kcalloc(edev->max_supported + 2,
				sizeof(struct attribute_group *),
				GFP_KERNEL);
		if (!edev->extcon_dev_type.groups) {
			ret = -ENOMEM;
			goto err_alloc_groups;
		}

		edev->extcon_dev_type.name = dev_name(&edev->dev);
		edev->extcon_dev_type.release = dummy_sysfs_dev_release;

		for (index = 0; index < edev->max_supported; index++)
			edev->extcon_dev_type.groups[index] =
				&edev->cables[index].attr_g;
		if (edev->mutually_exclusive)
			edev->extcon_dev_type.groups[index] =
				&edev->attr_g_muex;

		edev->dev.type = &edev->extcon_dev_type;
	}

	spin_lock_init(&edev->lock);
	if (edev->max_supported) {
		edev->nh = kcalloc(edev->max_supported, sizeof(*edev->nh),
				GFP_KERNEL);
		if (!edev->nh) {
			ret = -ENOMEM;
			goto err_alloc_nh;
		}
	}

	for (index = 0; index < edev->max_supported; index++)
		RAW_INIT_NOTIFIER_HEAD(&edev->nh[index]);

	RAW_INIT_NOTIFIER_HEAD(&edev->nh_all);

	dev_set_drvdata(&edev->dev, edev);
	edev->state = 0;

<<<<<<< HEAD
	edev->uevent_in_suspend = true;
	edev->is_suspend = false;
	edev->pm_nb = extcon_pm_nb;
	register_pm_notifier(&edev->pm_nb);
=======
	ret = device_register(&edev->dev);
	if (ret) {
		put_device(&edev->dev);
		goto err_dev;
	}
>>>>>>> 7d51b4c6

	mutex_lock(&extcon_dev_list_lock);
	list_add(&edev->entry, &extcon_dev_list);
	mutex_unlock(&extcon_dev_list_lock);

	return 0;

err_dev:
	if (edev->max_supported)
		kfree(edev->nh);
err_alloc_nh:
	if (edev->max_supported)
		kfree(edev->extcon_dev_type.groups);
err_alloc_groups:
	if (edev->max_supported && edev->mutually_exclusive) {
		for (index = 0; edev->mutually_exclusive[index]; index++)
			kfree(edev->d_attrs_muex[index].attr.name);
		kfree(edev->d_attrs_muex);
		kfree(edev->attrs_muex);
	}
err_muex:
	for (index = 0; index < edev->max_supported; index++)
		kfree(edev->cables[index].attr_g.name);
err_alloc_cables:
	if (edev->max_supported)
		kfree(edev->cables);
err_sysfs_alloc:
	return ret;
}
EXPORT_SYMBOL_GPL(extcon_dev_register);

/**
 * extcon_dev_unregister() - Unregister the extcon device.
 * @edev:	the extcon device to be unregistered.
 *
 * Note that this does not call kfree(edev) because edev was not allocated
 * by this class.
 */
void extcon_dev_unregister(struct extcon_dev *edev)
{
	int index;

	if (!edev)
		return;

	mutex_lock(&extcon_dev_list_lock);
	list_del(&edev->entry);
	mutex_unlock(&extcon_dev_list_lock);

	if (IS_ERR_OR_NULL(get_device(&edev->dev))) {
		dev_err(&edev->dev, "Failed to unregister extcon_dev (%s)\n",
				dev_name(&edev->dev));
		return;
	}

	device_unregister(&edev->dev);
	unregister_pm_notifier(&edev->pm_nb);

	if (edev->mutually_exclusive && edev->max_supported) {
		for (index = 0; edev->mutually_exclusive[index];
				index++)
			kfree(edev->d_attrs_muex[index].attr.name);
		kfree(edev->d_attrs_muex);
		kfree(edev->attrs_muex);
	}

	for (index = 0; index < edev->max_supported; index++)
		kfree(edev->cables[index].attr_g.name);

	if (edev->max_supported) {
		kfree(edev->extcon_dev_type.groups);
		kfree(edev->cables);
		kfree(edev->nh);
	}

	put_device(&edev->dev);
}
EXPORT_SYMBOL_GPL(extcon_dev_unregister);

#ifdef CONFIG_OF

/*
 * extcon_find_edev_by_node - Find the extcon device from devicetree.
 * @node	: OF node identifying edev
 *
 * Return the pointer of extcon device if success or ERR_PTR(err) if fail.
 */
struct extcon_dev *extcon_find_edev_by_node(struct device_node *node)
{
	struct extcon_dev *edev;

	mutex_lock(&extcon_dev_list_lock);
	list_for_each_entry(edev, &extcon_dev_list, entry)
		if (edev->dev.parent && edev->dev.parent->of_node == node)
			goto out;
	edev = ERR_PTR(-EPROBE_DEFER);
out:
	mutex_unlock(&extcon_dev_list_lock);

	return edev;
}

/*
 * extcon_get_edev_by_phandle - Get the extcon device from devicetree.
 * @dev		: the instance to the given device
 * @index	: the index into list of extcon_dev
 *
 * Return the pointer of extcon device if success or ERR_PTR(err) if fail.
 */
struct extcon_dev *extcon_get_edev_by_phandle(struct device *dev, int index)
{
	struct device_node *node;
	struct extcon_dev *edev;

	if (!dev)
		return ERR_PTR(-EINVAL);

	if (!dev->of_node) {
		dev_dbg(dev, "device does not have a device node entry\n");
		return ERR_PTR(-EINVAL);
	}

	node = of_parse_phandle(dev->of_node, "extcon", index);
	if (!node) {
		dev_dbg(dev, "failed to get phandle in %pOF node\n",
			dev->of_node);
		return ERR_PTR(-ENODEV);
	}

	edev = extcon_find_edev_by_node(node);
	of_node_put(node);

	return edev;
}

static struct extcon_dev *of_extcon_dev_get_by_cable_name(
		struct device_node *np, const char *cable_name,
		int *cable_index)
{
	struct extcon_dev *edev = NULL;
	struct of_phandle_args npspec;
	int ret;
	int index = 0;
	int cindex = -1;

	/*
	 * For named cable, first look up the name in the "extcon-names"
	 * property.  If it cannot be found, the index will be an error
	 * code, and of_extcon_dev_get_by_name() will fail.
	 */
	if (cable_name)
		index = of_property_match_string(np, "extcon-cable-names",
					cable_name);

	ret = of_parse_phandle_with_args(np, "extcon-cables", "#extcon-cells",
						index, &npspec);
	if (ret < 0)
		return ERR_PTR(ret);

	mutex_lock(&extcon_dev_list_lock);
	list_for_each_entry(edev, &extcon_dev_list, entry) {
		if (edev->dev.parent && edev->dev.parent->of_node ==
		    npspec.np) {
			cindex = npspec.args_count ? npspec.args[0] : 0;
			goto out;
		}
	}
	edev = NULL;
out:
	mutex_unlock(&extcon_dev_list_lock);

	of_node_put(npspec.np);
	if (!edev) {
		if (cable_name && index >= 0)
			pr_warn("Could not get extcon-dev %s:%s(%i)\n",
					np->full_name,
					cable_name ? cable_name : "", index);
		return ERR_PTR(-EPROBE_DEFER);
	}

	if (cindex >= edev->max_supported) {
		pr_err("ERROR: Cable %s Index %d is not supported\n",
				cable_name ? cable_name : "", cindex);
		return ERR_PTR(-EINVAL);
	}

	*cable_index = cindex;
	return edev;
}

struct extcon_dev *extcon_get_extcon_dev_by_cable(struct device *dev,
			const char *cable_name)
{
	struct extcon_dev *edev;
	int index = -1;

	if (!dev || !dev->of_node || !cable_name)
		return ERR_PTR(-EINVAL);

	edev = of_extcon_dev_get_by_cable_name(dev->of_node,
					cable_name, &index);

	if (IS_ERR(edev) || index < 0)
		return ERR_PTR(-EPROBE_DEFER);
	return edev;
}
EXPORT_SYMBOL_GPL(extcon_get_extcon_dev_by_cable);

#else

struct extcon_dev *extcon_find_edev_by_node(struct device_node *node)
{
	return ERR_PTR(-ENOSYS);
}

struct extcon_dev *extcon_get_edev_by_phandle(struct device *dev, int index)
{
	return ERR_PTR(-ENOSYS);
}

#endif /* CONFIG_OF */

EXPORT_SYMBOL_GPL(extcon_find_edev_by_node);
EXPORT_SYMBOL_GPL(extcon_get_edev_by_phandle);

/**
 * extcon_get_edev_name() - Get the name of the extcon device.
 * @edev:	the extcon device
 */
const char *extcon_get_edev_name(struct extcon_dev *edev)
{
	return !edev ? NULL : edev->name;
}
EXPORT_SYMBOL_GPL(extcon_get_edev_name);

static int __init extcon_class_init(void)
{
	return create_extcon_class();
}
module_init(extcon_class_init);

static void __exit extcon_class_exit(void)
{
	class_destroy(extcon_class);
}
module_exit(extcon_class_exit);

MODULE_AUTHOR("Chanwoo Choi <cw00.choi@samsung.com>");
MODULE_AUTHOR("MyungJoo Ham <myungjoo.ham@samsung.com>");
MODULE_DESCRIPTION("External Connector (extcon) framework");
MODULE_LICENSE("GPL v2");<|MERGE_RESOLUTION|>--- conflicted
+++ resolved
@@ -1454,18 +1454,15 @@
 	dev_set_drvdata(&edev->dev, edev);
 	edev->state = 0;
 
-<<<<<<< HEAD
 	edev->uevent_in_suspend = true;
 	edev->is_suspend = false;
 	edev->pm_nb = extcon_pm_nb;
 	register_pm_notifier(&edev->pm_nb);
-=======
 	ret = device_register(&edev->dev);
 	if (ret) {
 		put_device(&edev->dev);
 		goto err_dev;
 	}
->>>>>>> 7d51b4c6
 
 	mutex_lock(&extcon_dev_list_lock);
 	list_add(&edev->entry, &extcon_dev_list);
