--- conflicted
+++ resolved
@@ -2,7 +2,7 @@
 //
 // tegra186_dspk.c - Tegra186 DSPK driver
 //
-// Copyright (c) 2020-2021 NVIDIA CORPORATION. All rights reserved.
+// Copyright (c) 2020-2022 NVIDIA CORPORATION. All rights reserved.
 
 #include <linux/clk.h>
 #include <linux/device.h>
@@ -26,34 +26,91 @@
 	{ TEGRA186_DSPK_CODEC_CTRL,  0x03000000 },
 };
 
+static int tegra186_dspk_get_sample_rate(struct snd_kcontrol *kcontrol,
+	struct snd_ctl_elem_value *ucontrol)
+{
+	struct snd_soc_component *codec = snd_soc_kcontrol_component(kcontrol);
+	struct tegra186_dspk *dspk = snd_soc_component_get_drvdata(codec);
+
+	ucontrol->value.integer.value[0] = dspk->srate_override;
+
+	return 0;
+}
+
+static int tegra186_dspk_put_sample_rate(struct snd_kcontrol *kcontrol,
+	struct snd_ctl_elem_value *ucontrol)
+{
+	struct snd_soc_component *codec = snd_soc_kcontrol_component(kcontrol);
+	struct tegra186_dspk *dspk = snd_soc_component_get_drvdata(codec);
+	int value = ucontrol->value.integer.value[0];
+
+	if (dspk->srate_override == value)
+		return 0;
+
+	dspk->srate_override = value;
+
+	return 1;
+}
+
+static int tegra186_dspk_get_audio_bitfmt(struct snd_kcontrol *kcontrol,
+	struct snd_ctl_elem_value *ucontrol)
+{
+	struct snd_soc_component *codec = snd_soc_kcontrol_component(kcontrol);
+	struct tegra186_dspk *dspk = snd_soc_component_get_drvdata(codec);
+
+	ucontrol->value.enumerated.item[0] = dspk->audio_fmt_override;
+
+	return 0;
+}
+
+static int tegra186_dspk_put_audio_bitfmt(struct snd_kcontrol *kcontrol,
+	struct snd_ctl_elem_value *ucontrol)
+{
+	struct snd_soc_component *codec = snd_soc_kcontrol_component(kcontrol);
+	struct tegra186_dspk *dspk = snd_soc_component_get_drvdata(codec);
+	unsigned int value = ucontrol->value.enumerated.item[0];
+
+	if (dspk->audio_fmt_override == value)
+		return 0;
+
+	dspk->audio_fmt_override = value;
+
+	return 1;
+}
+
+static int tegra186_dspk_get_audio_ch(struct snd_kcontrol *kcontrol,
+	struct snd_ctl_elem_value *ucontrol)
+{
+	struct snd_soc_component *codec = snd_soc_kcontrol_component(kcontrol);
+	struct tegra186_dspk *dspk = snd_soc_component_get_drvdata(codec);
+
+	ucontrol->value.integer.value[0] = dspk->audio_ch_override;
+
+	return 0;
+}
+
+static int tegra186_dspk_put_audio_ch(struct snd_kcontrol *kcontrol,
+	struct snd_ctl_elem_value *ucontrol)
+{
+	struct snd_soc_component *codec = snd_soc_kcontrol_component(kcontrol);
+	struct tegra186_dspk *dspk = snd_soc_component_get_drvdata(codec);
+	int value = ucontrol->value.integer.value[0];
+
+	if (dspk->audio_ch_override == value)
+		return 0;
+
+	dspk->audio_ch_override = value;
+
+	return 1;
+}
+
 static int tegra186_dspk_get_fifo_th(struct snd_kcontrol *kcontrol,
 				     struct snd_ctl_elem_value *ucontrol)
 {
 	struct snd_soc_component *codec = snd_soc_kcontrol_component(kcontrol);
 	struct tegra186_dspk *dspk = snd_soc_component_get_drvdata(codec);
 
-<<<<<<< HEAD
-	if (strstr(kcontrol->id.name, "FIFO Threshold"))
-		ucontrol->value.integer.value[0] = dspk->rx_fifo_th;
-	else if (strstr(kcontrol->id.name, "OSR Value"))
-		ucontrol->value.integer.value[0] = dspk->osr_val;
-	else if (strstr(kcontrol->id.name, "LR Polarity Select"))
-		ucontrol->value.integer.value[0] = dspk->lrsel;
-	else if (strstr(kcontrol->id.name, "Sample Rate"))
-		ucontrol->value.integer.value[0] = dspk->srate_override;
-	else if (strstr(kcontrol->id.name, "Audio Channels"))
-		ucontrol->value.integer.value[0] = dspk->audio_ch_override;
-	else if (strstr(kcontrol->id.name, "Audio Bit Format"))
-		ucontrol->value.integer.value[0] = dspk->audio_fmt_override;
-	else if (strstr(kcontrol->id.name, "Channel Select"))
-		ucontrol->value.integer.value[0] = dspk->ch_sel;
-	else if (strstr(kcontrol->id.name, "Mono To Stereo"))
-		ucontrol->value.integer.value[0] = dspk->mono_to_stereo;
-	else if (strstr(kcontrol->id.name, "Stereo To Mono"))
-		ucontrol->value.integer.value[0] = dspk->stereo_to_mono;
-=======
 	ucontrol->value.integer.value[0] = dspk->rx_fifo_th;
->>>>>>> 272aedd4
 
 	return 0;
 }
@@ -63,28 +120,6 @@
 {
 	struct snd_soc_component *codec = snd_soc_kcontrol_component(kcontrol);
 	struct tegra186_dspk *dspk = snd_soc_component_get_drvdata(codec);
-<<<<<<< HEAD
-	int val = ucontrol->value.integer.value[0];
-
-	if (strstr(kcontrol->id.name, "FIFO Threshold"))
-		dspk->rx_fifo_th = val;
-	else if (strstr(kcontrol->id.name, "OSR Value"))
-		dspk->osr_val = val;
-	else if (strstr(kcontrol->id.name, "LR Polarity Select"))
-		dspk->lrsel = val;
-	else if (strstr(kcontrol->id.name, "Sample Rate"))
-		dspk->srate_override = val;
-	else if (strstr(kcontrol->id.name, "Audio Channels"))
-		dspk->audio_ch_override = val;
-	else if (strstr(kcontrol->id.name, "Audio Bit Format"))
-		dspk->audio_fmt_override = val;
-	else if (strstr(kcontrol->id.name, "Channel Select"))
-		dspk->ch_sel = val;
-	else if (strstr(kcontrol->id.name, "Mono To Stereo"))
-		dspk->mono_to_stereo = val;
-	else if (strstr(kcontrol->id.name, "Stereo To Mono"))
-		dspk->stereo_to_mono = val;
-=======
 	int value = ucontrol->value.integer.value[0];
 
 	if (value == dspk->rx_fifo_th)
@@ -102,7 +137,6 @@
 	struct tegra186_dspk *dspk = snd_soc_component_get_drvdata(codec);
 
 	ucontrol->value.enumerated.item[0] = dspk->osr_val;
->>>>>>> 272aedd4
 
 	return 0;
 }
@@ -535,17 +569,16 @@
 	SOC_ENUM_EXT("OSR Value", tegra186_dspk_osr_enum,
 		     tegra186_dspk_get_osr_val, tegra186_dspk_put_osr_val),
 	SOC_ENUM_EXT("LR Polarity Select", tegra186_dspk_lrsel_enum,
-<<<<<<< HEAD
-		     tegra186_dspk_get_control, tegra186_dspk_put_control),
+		     tegra186_dspk_get_pol_sel, tegra186_dspk_put_pol_sel),
 	SOC_SINGLE_EXT("Sample Rate", SND_SOC_NOPM, 0, 48000, 0,
-		       tegra186_dspk_get_control, tegra186_dspk_put_control),
+		       tegra186_dspk_get_sample_rate,
+		       tegra186_dspk_put_sample_rate),
 	SOC_SINGLE_EXT("Audio Channels", SND_SOC_NOPM, 0, 2, 0,
-		       tegra186_dspk_get_control, tegra186_dspk_put_control),
+		       tegra186_dspk_get_audio_ch,
+		       tegra186_dspk_put_audio_ch),
 	SOC_ENUM_EXT("Audio Bit Format", tegra186_dspk_format_enum,
-		     tegra186_dspk_get_control, tegra186_dspk_put_control),
-=======
-		     tegra186_dspk_get_pol_sel, tegra186_dspk_put_pol_sel),
->>>>>>> 272aedd4
+		     tegra186_dspk_get_audio_bitfmt,
+		     tegra186_dspk_put_audio_bitfmt),
 	SOC_ENUM_EXT("Channel Select", tegra186_dspk_ch_sel_enum,
 		     tegra186_dspk_get_ch_sel, tegra186_dspk_put_ch_sel),
 	SOC_ENUM_EXT("Mono To Stereo", tegra186_dspk_mono_conv_enum,
