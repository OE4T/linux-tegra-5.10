/*
 * rt5640.c  --  RT5640 ALSA SoC audio codec driver
 *
 * Copyright 2011 Realtek Semiconductor Corp.
 * Author: Johnny Hsu <johnnyhsu@realtek.com>
 * Copyright (c) 2013, NVIDIA CORPORATION.  All rights reserved.
 *
 * This program is free software; you can redistribute it and/or modify
 * it under the terms of the GNU General Public License version 2 as
 * published by the Free Software Foundation.
 */

#include <linux/module.h>
#include <linux/moduleparam.h>
#include <linux/init.h>
#include <linux/delay.h>
#include <linux/pm.h>
#include <linux/gpio.h>
#include <linux/i2c.h>
#include <linux/regmap.h>
#include <linux/of_gpio.h>
#include <linux/platform_device.h>
#include <linux/spi/spi.h>
#include <sound/core.h>
#include <sound/pcm.h>
#include <sound/pcm_params.h>
#include <sound/soc.h>
#include <sound/soc-dapm.h>
#include <sound/initval.h>
#include <sound/tlv.h>

#include "rt5640.h"

#define RT5640_DEVICE_ID 0x6231

#define RT5640_PR_RANGE_BASE (0xff + 1)
#define RT5640_PR_SPACING 0x100

#define RT5640_PR_BASE (RT5640_PR_RANGE_BASE + (0 * RT5640_PR_SPACING))

static const struct regmap_range_cfg rt5640_ranges[] = {
	{ .name = "PR", .range_min = RT5640_PR_BASE,
	  .range_max = RT5640_PR_BASE + 0xb4,
	  .selector_reg = RT5640_PRIV_INDEX,
	  .selector_mask = 0xff,
	  .selector_shift = 0x0,
	  .window_start = RT5640_PRIV_DATA,
	  .window_len = 0x1, },
};

static struct reg_default init_list[] = {
	{RT5640_PR_BASE + 0x3d,	0x3600},
	{RT5640_PR_BASE + 0x12,	0x0aa8},
	{RT5640_PR_BASE + 0x14,	0x0aaa},
	{RT5640_PR_BASE + 0x20,	0x6110},
	{RT5640_PR_BASE + 0x21,	0xe0e0},
	{RT5640_PR_BASE + 0x23,	0x1804},
};
#define RT5640_INIT_REG_LEN ARRAY_SIZE(init_list)

static const struct reg_default rt5640_reg[RT5640_VENDOR_ID2 + 1] = {
	{ 0x00, 0x000e },
	{ 0x01, 0xc8c8 },
	{ 0x02, 0xc8c8 },
	{ 0x03, 0xc8c8 },
	{ 0x04, 0x8000 },
	{ 0x0d, 0x0000 },
	{ 0x0e, 0x0000 },
	{ 0x0f, 0x0808 },
	{ 0x19, 0xafaf },
	{ 0x1a, 0xafaf },
	{ 0x1b, 0x0000 },
	{ 0x1c, 0x2f2f },
	{ 0x1d, 0x2f2f },
	{ 0x1e, 0x0000 },
	{ 0x27, 0x7060 },
	{ 0x28, 0x7070 },
	{ 0x29, 0x8080 },
	{ 0x2a, 0x5454 },
	{ 0x2b, 0x5454 },
	{ 0x2c, 0xaa00 },
	{ 0x2d, 0x0000 },
	{ 0x2e, 0xa000 },
	{ 0x2f, 0x0000 },
	{ 0x3b, 0x0000 },
	{ 0x3c, 0x007f },
	{ 0x3d, 0x0000 },
	{ 0x3e, 0x007f },
	{ 0x45, 0xe000 },
	{ 0x46, 0x003e },
	{ 0x47, 0x003e },
	{ 0x48, 0xf800 },
	{ 0x49, 0x3800 },
	{ 0x4a, 0x0004 },
	{ 0x4c, 0xfc00 },
	{ 0x4d, 0x0000 },
	{ 0x4f, 0x01ff },
	{ 0x50, 0x0000 },
	{ 0x51, 0x0000 },
	{ 0x52, 0x01ff },
	{ 0x53, 0xf000 },
	{ 0x61, 0x0000 },
	{ 0x62, 0x0000 },
	{ 0x63, 0x00c0 },
	{ 0x64, 0x0000 },
	{ 0x65, 0x0000 },
	{ 0x66, 0x0000 },
	{ 0x6a, 0x0000 },
	{ 0x6c, 0x0000 },
	{ 0x70, 0x8000 },
	{ 0x71, 0x8000 },
	{ 0x72, 0x8000 },
	{ 0x73, 0x1114 },
	{ 0x74, 0x0c00 },
	{ 0x75, 0x1d00 },
	{ 0x80, 0x0000 },
	{ 0x81, 0x0000 },
	{ 0x82, 0x0000 },
	{ 0x83, 0x0000 },
	{ 0x84, 0x0000 },
	{ 0x85, 0x0008 },
	{ 0x89, 0x0000 },
	{ 0x8a, 0x0000 },
	{ 0x8b, 0x0600 },
	{ 0x8c, 0x0228 },
	{ 0x8d, 0xa000 },
	{ 0x8e, 0x0004 },
	{ 0x8f, 0x1100 },
	{ 0x90, 0x0646 },
	{ 0x91, 0x0c00 },
	{ 0x92, 0x0000 },
	{ 0x93, 0x3000 },
	{ 0xb0, 0x2080 },
	{ 0xb1, 0x0000 },
	{ 0xb4, 0x2206 },
	{ 0xb5, 0x1f00 },
	{ 0xb6, 0x0000 },
	{ 0xb8, 0x034b },
	{ 0xb9, 0x0066 },
	{ 0xba, 0x000b },
	{ 0xbb, 0x0000 },
	{ 0xbc, 0x0000 },
	{ 0xbd, 0x0000 },
	{ 0xbe, 0x0000 },
	{ 0xbf, 0x0000 },
	{ 0xc0, 0x0400 },
	{ 0xc2, 0x0000 },
	{ 0xc4, 0x0000 },
	{ 0xc5, 0x0000 },
	{ 0xc6, 0x2000 },
	{ 0xc8, 0x0000 },
	{ 0xc9, 0x0000 },
	{ 0xca, 0x0000 },
	{ 0xcb, 0x0000 },
	{ 0xcc, 0x0000 },
	{ 0xcf, 0x0013 },
	{ 0xd0, 0x0680 },
	{ 0xd1, 0x1c17 },
	{ 0xd2, 0x8c00 },
	{ 0xd3, 0xaa20 },
	{ 0xd6, 0x0400 },
	{ 0xd9, 0x0809 },
	{ 0xfe, 0x10ec },
	{ 0xff, 0x6231 },
};

static int rt5640_reset(struct snd_soc_codec *codec)
{
	return snd_soc_write(codec, RT5640_RESET, 0);
}

static bool rt5640_volatile_register(struct device *dev, unsigned int reg)
{
	int i;

	for (i = 0; i < ARRAY_SIZE(rt5640_ranges); i++)
		if ((reg >= rt5640_ranges[i].window_start &&
		     reg <= rt5640_ranges[i].window_start +
		     rt5640_ranges[i].window_len) ||
		    (reg >= rt5640_ranges[i].range_min &&
		     reg <= rt5640_ranges[i].range_max))
			return true;

	switch (reg) {
	case RT5640_RESET:
	case RT5640_ASRC_5:
	case RT5640_EQ_CTRL1:
	case RT5640_DRC_AGC_1:
	case RT5640_ANC_CTRL1:
	case RT5640_IRQ_CTRL2:
	case RT5640_INT_IRQ_ST:
	case RT5640_DSP_CTRL2:
	case RT5640_DSP_CTRL3:
	case RT5640_PRIV_INDEX:
	case RT5640_PRIV_DATA:
	case RT5640_PGM_REG_ARR1:
	case RT5640_PGM_REG_ARR3:
	case RT5640_VENDOR_ID:
	case RT5640_VENDOR_ID1:
	case RT5640_VENDOR_ID2:
		return true;
	default:
		return false;
	}
}

static bool rt5640_readable_register(struct device *dev, unsigned int reg)
{
	int i;

	for (i = 0; i < ARRAY_SIZE(rt5640_ranges); i++)
		if ((reg >= rt5640_ranges[i].window_start &&
		     reg <= rt5640_ranges[i].window_start +
		     rt5640_ranges[i].window_len) ||
		    (reg >= rt5640_ranges[i].range_min &&
		     reg <= rt5640_ranges[i].range_max))
			return true;

	switch (reg) {
	case RT5640_RESET:
	case RT5640_SPK_VOL:
	case RT5640_HP_VOL:
	case RT5640_OUTPUT:
	case RT5640_MONO_OUT:
	case RT5640_IN1_IN2:
	case RT5640_IN3_IN4:
	case RT5640_INL_INR_VOL:
	case RT5640_DAC1_DIG_VOL:
	case RT5640_DAC2_DIG_VOL:
	case RT5640_DAC2_CTRL:
	case RT5640_ADC_DIG_VOL:
	case RT5640_ADC_DATA:
	case RT5640_ADC_BST_VOL:
	case RT5640_STO_ADC_MIXER:
	case RT5640_MONO_ADC_MIXER:
	case RT5640_AD_DA_MIXER:
	case RT5640_STO_DAC_MIXER:
	case RT5640_MONO_DAC_MIXER:
	case RT5640_DIG_MIXER:
	case RT5640_DSP_PATH1:
	case RT5640_DSP_PATH2:
	case RT5640_DIG_INF_DATA:
	case RT5640_REC_L1_MIXER:
	case RT5640_REC_L2_MIXER:
	case RT5640_REC_R1_MIXER:
	case RT5640_REC_R2_MIXER:
	case RT5640_HPO_MIXER:
	case RT5640_SPK_L_MIXER:
	case RT5640_SPK_R_MIXER:
	case RT5640_SPO_L_MIXER:
	case RT5640_SPO_R_MIXER:
	case RT5640_SPO_CLSD_RATIO:
	case RT5640_MONO_MIXER:
	case RT5640_OUT_L1_MIXER:
	case RT5640_OUT_L2_MIXER:
	case RT5640_OUT_L3_MIXER:
	case RT5640_OUT_R1_MIXER:
	case RT5640_OUT_R2_MIXER:
	case RT5640_OUT_R3_MIXER:
	case RT5640_LOUT_MIXER:
	case RT5640_PWR_DIG1:
	case RT5640_PWR_DIG2:
	case RT5640_PWR_ANLG1:
	case RT5640_PWR_ANLG2:
	case RT5640_PWR_MIXER:
	case RT5640_PWR_VOL:
	case RT5640_PRIV_INDEX:
	case RT5640_PRIV_DATA:
	case RT5640_I2S1_SDP:
	case RT5640_I2S2_SDP:
	case RT5640_ADDA_CLK1:
	case RT5640_ADDA_CLK2:
	case RT5640_DMIC:
	case RT5640_GLB_CLK:
	case RT5640_PLL_CTRL1:
	case RT5640_PLL_CTRL2:
	case RT5640_ASRC_1:
	case RT5640_ASRC_2:
	case RT5640_ASRC_3:
	case RT5640_ASRC_4:
	case RT5640_ASRC_5:
	case RT5640_HP_OVCD:
	case RT5640_CLS_D_OVCD:
	case RT5640_CLS_D_OUT:
	case RT5640_DEPOP_M1:
	case RT5640_DEPOP_M2:
	case RT5640_DEPOP_M3:
	case RT5640_CHARGE_PUMP:
	case RT5640_PV_DET_SPK_G:
	case RT5640_MICBIAS:
	case RT5640_EQ_CTRL1:
	case RT5640_EQ_CTRL2:
	case RT5640_WIND_FILTER:
	case RT5640_DRC_AGC_1:
	case RT5640_DRC_AGC_2:
	case RT5640_DRC_AGC_3:
	case RT5640_SVOL_ZC:
	case RT5640_ANC_CTRL1:
	case RT5640_ANC_CTRL2:
	case RT5640_ANC_CTRL3:
	case RT5640_JD_CTRL:
	case RT5640_ANC_JD:
	case RT5640_IRQ_CTRL1:
	case RT5640_IRQ_CTRL2:
	case RT5640_INT_IRQ_ST:
	case RT5640_GPIO_CTRL1:
	case RT5640_GPIO_CTRL2:
	case RT5640_GPIO_CTRL3:
	case RT5640_DSP_CTRL1:
	case RT5640_DSP_CTRL2:
	case RT5640_DSP_CTRL3:
	case RT5640_DSP_CTRL4:
	case RT5640_PGM_REG_ARR1:
	case RT5640_PGM_REG_ARR2:
	case RT5640_PGM_REG_ARR3:
	case RT5640_PGM_REG_ARR4:
	case RT5640_PGM_REG_ARR5:
	case RT5640_SCB_FUNC:
	case RT5640_SCB_CTRL:
	case RT5640_BASE_BACK:
	case RT5640_MP3_PLUS1:
	case RT5640_MP3_PLUS2:
	case RT5640_3D_HP:
	case RT5640_ADJ_HPF:
	case RT5640_HP_CALIB_AMP_DET:
	case RT5640_HP_CALIB2:
	case RT5640_SV_ZCD1:
	case RT5640_SV_ZCD2:
	case RT5640_DUMMY1:
	case RT5640_DUMMY2:
	case RT5640_DUMMY3:
	case RT5640_VENDOR_ID:
	case RT5640_VENDOR_ID1:
	case RT5640_VENDOR_ID2:
		return true;
	default:
		return false;
	}
}

static const DECLARE_TLV_DB_SCALE(out_vol_tlv, -4650, 150, 0);
static const DECLARE_TLV_DB_SCALE(dac_vol_tlv, -65625, 375, 0);
static const DECLARE_TLV_DB_SCALE(in_vol_tlv, -3450, 150, 0);
static const DECLARE_TLV_DB_SCALE(adc_vol_tlv, -17625, 375, 0);
static const DECLARE_TLV_DB_SCALE(adc_bst_tlv, 0, 1200, 0);

/* {0, +20, +24, +30, +35, +40, +44, +50, +52} dB */
static unsigned int bst_tlv[] = {
	TLV_DB_RANGE_HEAD(7),
	0, 0, TLV_DB_SCALE_ITEM(0, 0, 0),
	1, 1, TLV_DB_SCALE_ITEM(2000, 0, 0),
	2, 2, TLV_DB_SCALE_ITEM(2400, 0, 0),
	3, 5, TLV_DB_SCALE_ITEM(3000, 500, 0),
	6, 6, TLV_DB_SCALE_ITEM(4400, 0, 0),
	7, 7, TLV_DB_SCALE_ITEM(5000, 0, 0),
	8, 8, TLV_DB_SCALE_ITEM(5200, 0, 0),
};

/* Interface data select */
static const char * const rt5640_data_select[] = {
	"Normal", "left copy to right", "right copy to left", "Swap"};

static const SOC_ENUM_SINGLE_DECL(rt5640_if1_dac_enum, RT5640_DIG_INF_DATA,
				RT5640_IF1_DAC_SEL_SFT, rt5640_data_select);

static const SOC_ENUM_SINGLE_DECL(rt5640_if1_adc_enum, RT5640_DIG_INF_DATA,
				RT5640_IF1_ADC_SEL_SFT, rt5640_data_select);

static const SOC_ENUM_SINGLE_DECL(rt5640_if2_dac_enum, RT5640_DIG_INF_DATA,
				RT5640_IF2_DAC_SEL_SFT, rt5640_data_select);

static const SOC_ENUM_SINGLE_DECL(rt5640_if2_adc_enum, RT5640_DIG_INF_DATA,
				RT5640_IF2_ADC_SEL_SFT, rt5640_data_select);

/* Class D speaker gain ratio */
static const char * const rt5640_clsd_spk_ratio[] = {"1.66x", "1.83x", "1.94x",
	"2x", "2.11x", "2.22x", "2.33x", "2.44x", "2.55x", "2.66x", "2.77x"};

static const SOC_ENUM_SINGLE_DECL(
	rt5640_clsd_spk_ratio_enum, RT5640_CLS_D_OUT,
	RT5640_CLSD_RATIO_SFT, rt5640_clsd_spk_ratio);

static const struct snd_kcontrol_new rt5640_snd_controls[] = {
	/* Speaker Output Volume */
	SOC_DOUBLE("Speaker Channel Switch", RT5640_SPK_VOL,
		RT5640_VOL_L_SFT, RT5640_VOL_R_SFT, 1, 1),
	SOC_DOUBLE_TLV("Speaker Playback Volume", RT5640_SPK_VOL,
		RT5640_L_VOL_SFT, RT5640_R_VOL_SFT, 39, 1, out_vol_tlv),
	/* Headphone Output Volume */
	SOC_DOUBLE("HP Channel Switch", RT5640_HP_VOL,
		RT5640_VOL_L_SFT, RT5640_VOL_R_SFT, 1, 1),
	SOC_DOUBLE_TLV("HP Playback Volume", RT5640_HP_VOL,
		RT5640_L_VOL_SFT, RT5640_R_VOL_SFT, 39, 1, out_vol_tlv),
	/* OUTPUT Control */
	SOC_DOUBLE("OUT Playback Switch", RT5640_OUTPUT,
		RT5640_L_MUTE_SFT, RT5640_R_MUTE_SFT, 1, 1),
	SOC_DOUBLE("OUT Channel Switch", RT5640_OUTPUT,
		RT5640_VOL_L_SFT, RT5640_VOL_R_SFT, 1, 1),
	SOC_DOUBLE_TLV("OUT Playback Volume", RT5640_OUTPUT,
		RT5640_L_VOL_SFT, RT5640_R_VOL_SFT, 39, 1, out_vol_tlv),
	/* MONO Output Control */
	SOC_SINGLE("Mono Playback Switch", RT5640_MONO_OUT,
				RT5640_L_MUTE_SFT, 1, 1),
	/* DAC Digital Volume */
	SOC_DOUBLE("DAC2 Playback Switch", RT5640_DAC2_CTRL,
		RT5640_M_DAC_L2_VOL_SFT, RT5640_M_DAC_R2_VOL_SFT, 1, 1),
	SOC_DOUBLE_TLV("DAC1 Playback Volume", RT5640_DAC1_DIG_VOL,
			RT5640_L_VOL_SFT, RT5640_R_VOL_SFT,
			175, 0, dac_vol_tlv),
	SOC_DOUBLE_TLV("Mono DAC Playback Volume", RT5640_DAC2_DIG_VOL,
			RT5640_L_VOL_SFT, RT5640_R_VOL_SFT,
			175, 0, dac_vol_tlv),
	/* IN1/IN2 Control */
	SOC_SINGLE_TLV("IN1 Boost", RT5640_IN1_IN2,
		RT5640_BST_SFT1, 8, 0, bst_tlv),
	SOC_SINGLE_TLV("IN2 Boost", RT5640_IN3_IN4,
		RT5640_BST_SFT2, 8, 0, bst_tlv),
	/* INL/INR Volume Control */
	SOC_DOUBLE_TLV("IN Capture Volume", RT5640_INL_INR_VOL,
			RT5640_INL_VOL_SFT, RT5640_INR_VOL_SFT,
			31, 1, in_vol_tlv),
	/* ADC Digital Volume Control */
	SOC_DOUBLE("ADC Capture Switch", RT5640_ADC_DIG_VOL,
		RT5640_L_MUTE_SFT, RT5640_R_MUTE_SFT, 1, 1),
	SOC_DOUBLE_TLV("ADC Capture Volume", RT5640_ADC_DIG_VOL,
			RT5640_L_VOL_SFT, RT5640_R_VOL_SFT,
			127, 0, adc_vol_tlv),
	SOC_DOUBLE_TLV("Mono ADC Capture Volume", RT5640_ADC_DATA,
			RT5640_L_VOL_SFT, RT5640_R_VOL_SFT,
			127, 0, adc_vol_tlv),
	/* ADC Boost Volume Control */
	SOC_DOUBLE_TLV("ADC Boost Gain", RT5640_ADC_BST_VOL,
			RT5640_ADC_L_BST_SFT, RT5640_ADC_R_BST_SFT,
			3, 0, adc_bst_tlv),
	/* Class D speaker gain ratio */
	SOC_ENUM("Class D SPK Ratio Control", rt5640_clsd_spk_ratio_enum),

	SOC_ENUM("ADC IF1 Data Switch", rt5640_if1_adc_enum),
	SOC_ENUM("DAC IF1 Data Switch", rt5640_if1_dac_enum),
	SOC_ENUM("ADC IF2 Data Switch", rt5640_if2_adc_enum),
	SOC_ENUM("DAC IF2 Data Switch", rt5640_if2_dac_enum),
};

/**
 * set_dmic_clk - Set parameter of dmic.
 *
 * @w: DAPM widget.
 * @kcontrol: The kcontrol of this widget.
 * @event: Event id.
 *
 * Choose dmic clock between 1MHz and 3MHz.
 * It is better for clock to approximate 3MHz.
 */
static int set_dmic_clk(struct snd_soc_dapm_widget *w,
	struct snd_kcontrol *kcontrol, int event)
{
	struct snd_soc_codec *codec = w->codec;
	struct rt5640_priv *rt5640 = snd_soc_codec_get_drvdata(codec);
	int div[] = {2, 3, 4, 6, 8, 12};
	int idx = -EINVAL, i;
	int rate, red, bound, temp;

	rate = rt5640->sysclk;
	red = 3000000 * 12;
	for (i = 0; i < ARRAY_SIZE(div); i++) {
		bound = div[i] * 3000000;
		if (rate > bound)
			continue;
		temp = bound - rate;
		if (temp < red) {
			red = temp;
			idx = i;
		}
	}
	if (idx < 0)
		dev_err(codec->dev, "Failed to set DMIC clock\n");
	else
		snd_soc_update_bits(codec, RT5640_DMIC, RT5640_DMIC_CLK_MASK,
					idx << RT5640_DMIC_CLK_SFT);
	return idx;
}

static int check_sysclk1_source(struct snd_soc_dapm_widget *source,
			 struct snd_soc_dapm_widget *sink)
{
	unsigned int val;

	val = snd_soc_read(source->codec, RT5640_GLB_CLK);
	val &= RT5640_SCLK_SRC_MASK;
	if (val == RT5640_SCLK_SRC_PLL1 || val == RT5640_SCLK_SRC_PLL1T)
		return 1;
	else
		return 0;
}

/* Digital Mixer */
static const struct snd_kcontrol_new rt5640_sto_adc_l_mix[] = {
	SOC_DAPM_SINGLE("ADC1 Switch", RT5640_STO_ADC_MIXER,
			RT5640_M_ADC_L1_SFT, 1, 1),
	SOC_DAPM_SINGLE("ADC2 Switch", RT5640_STO_ADC_MIXER,
			RT5640_M_ADC_L2_SFT, 1, 1),
};

static const struct snd_kcontrol_new rt5640_sto_adc_r_mix[] = {
	SOC_DAPM_SINGLE("ADC1 Switch", RT5640_STO_ADC_MIXER,
			RT5640_M_ADC_R1_SFT, 1, 1),
	SOC_DAPM_SINGLE("ADC2 Switch", RT5640_STO_ADC_MIXER,
			RT5640_M_ADC_R2_SFT, 1, 1),
};

static const struct snd_kcontrol_new rt5640_mono_adc_l_mix[] = {
	SOC_DAPM_SINGLE("ADC1 Switch", RT5640_MONO_ADC_MIXER,
			RT5640_M_MONO_ADC_L1_SFT, 1, 1),
	SOC_DAPM_SINGLE("ADC2 Switch", RT5640_MONO_ADC_MIXER,
			RT5640_M_MONO_ADC_L2_SFT, 1, 1),
};

static const struct snd_kcontrol_new rt5640_mono_adc_r_mix[] = {
	SOC_DAPM_SINGLE("ADC1 Switch", RT5640_MONO_ADC_MIXER,
			RT5640_M_MONO_ADC_R1_SFT, 1, 1),
	SOC_DAPM_SINGLE("ADC2 Switch", RT5640_MONO_ADC_MIXER,
			RT5640_M_MONO_ADC_R2_SFT, 1, 1),
};

static const struct snd_kcontrol_new rt5640_dac_l_mix[] = {
	SOC_DAPM_SINGLE("Stereo ADC Switch", RT5640_AD_DA_MIXER,
			RT5640_M_ADCMIX_L_SFT, 1, 1),
	SOC_DAPM_SINGLE("INF1 Switch", RT5640_AD_DA_MIXER,
			RT5640_M_IF1_DAC_L_SFT, 1, 1),
};

static const struct snd_kcontrol_new rt5640_dac_r_mix[] = {
	SOC_DAPM_SINGLE("Stereo ADC Switch", RT5640_AD_DA_MIXER,
			RT5640_M_ADCMIX_R_SFT, 1, 1),
	SOC_DAPM_SINGLE("INF1 Switch", RT5640_AD_DA_MIXER,
			RT5640_M_IF1_DAC_R_SFT, 1, 1),
};

static const struct snd_kcontrol_new rt5640_sto_dac_l_mix[] = {
	SOC_DAPM_SINGLE("DAC L1 Switch", RT5640_STO_DAC_MIXER,
			RT5640_M_DAC_L1_SFT, 1, 1),
	SOC_DAPM_SINGLE("DAC L2 Switch", RT5640_STO_DAC_MIXER,
			RT5640_M_DAC_L2_SFT, 1, 1),
	SOC_DAPM_SINGLE("ANC Switch", RT5640_STO_DAC_MIXER,
			RT5640_M_ANC_DAC_L_SFT, 1, 1),
};

static const struct snd_kcontrol_new rt5640_sto_dac_r_mix[] = {
	SOC_DAPM_SINGLE("DAC R1 Switch", RT5640_STO_DAC_MIXER,
			RT5640_M_DAC_R1_SFT, 1, 1),
	SOC_DAPM_SINGLE("DAC R2 Switch", RT5640_STO_DAC_MIXER,
			RT5640_M_DAC_R2_SFT, 1, 1),
	SOC_DAPM_SINGLE("ANC Switch", RT5640_STO_DAC_MIXER,
			RT5640_M_ANC_DAC_R_SFT, 1, 1),
};

static const struct snd_kcontrol_new rt5640_mono_dac_l_mix[] = {
	SOC_DAPM_SINGLE("DAC L1 Switch", RT5640_MONO_DAC_MIXER,
			RT5640_M_DAC_L1_MONO_L_SFT, 1, 1),
	SOC_DAPM_SINGLE("DAC L2 Switch", RT5640_MONO_DAC_MIXER,
			RT5640_M_DAC_L2_MONO_L_SFT, 1, 1),
	SOC_DAPM_SINGLE("DAC R2 Switch", RT5640_MONO_DAC_MIXER,
			RT5640_M_DAC_R2_MONO_L_SFT, 1, 1),
};

static const struct snd_kcontrol_new rt5640_mono_dac_r_mix[] = {
	SOC_DAPM_SINGLE("DAC R1 Switch", RT5640_MONO_DAC_MIXER,
			RT5640_M_DAC_R1_MONO_R_SFT, 1, 1),
	SOC_DAPM_SINGLE("DAC R2 Switch", RT5640_MONO_DAC_MIXER,
			RT5640_M_DAC_R2_MONO_R_SFT, 1, 1),
	SOC_DAPM_SINGLE("DAC L2 Switch", RT5640_MONO_DAC_MIXER,
			RT5640_M_DAC_L2_MONO_R_SFT, 1, 1),
};

static const struct snd_kcontrol_new rt5640_dig_l_mix[] = {
	SOC_DAPM_SINGLE("DAC L1 Switch", RT5640_DIG_MIXER,
			RT5640_M_STO_L_DAC_L_SFT, 1, 1),
	SOC_DAPM_SINGLE("DAC L2 Switch", RT5640_DIG_MIXER,
			RT5640_M_DAC_L2_DAC_L_SFT, 1, 1),
};

static const struct snd_kcontrol_new rt5640_dig_r_mix[] = {
	SOC_DAPM_SINGLE("DAC R1 Switch", RT5640_DIG_MIXER,
			RT5640_M_STO_R_DAC_R_SFT, 1, 1),
	SOC_DAPM_SINGLE("DAC R2 Switch", RT5640_DIG_MIXER,
			RT5640_M_DAC_R2_DAC_R_SFT, 1, 1),
};

/* Analog Input Mixer */
static const struct snd_kcontrol_new rt5640_rec_l_mix[] = {
	SOC_DAPM_SINGLE("HPOL Switch", RT5640_REC_L2_MIXER,
			RT5640_M_HP_L_RM_L_SFT, 1, 1),
	SOC_DAPM_SINGLE("INL Switch", RT5640_REC_L2_MIXER,
			RT5640_M_IN_L_RM_L_SFT, 1, 1),
	SOC_DAPM_SINGLE("BST2 Switch", RT5640_REC_L2_MIXER,
			RT5640_M_BST4_RM_L_SFT, 1, 1),
	SOC_DAPM_SINGLE("BST1 Switch", RT5640_REC_L2_MIXER,
			RT5640_M_BST1_RM_L_SFT, 1, 1),
	SOC_DAPM_SINGLE("OUT MIXL Switch", RT5640_REC_L2_MIXER,
			RT5640_M_OM_L_RM_L_SFT, 1, 1),
};

static const struct snd_kcontrol_new rt5640_rec_r_mix[] = {
	SOC_DAPM_SINGLE("HPOR Switch", RT5640_REC_R2_MIXER,
			RT5640_M_HP_R_RM_R_SFT, 1, 1),
	SOC_DAPM_SINGLE("INR Switch", RT5640_REC_R2_MIXER,
			RT5640_M_IN_R_RM_R_SFT, 1, 1),
	SOC_DAPM_SINGLE("BST2 Switch", RT5640_REC_R2_MIXER,
			RT5640_M_BST4_RM_R_SFT, 1, 1),
	SOC_DAPM_SINGLE("BST1 Switch", RT5640_REC_R2_MIXER,
			RT5640_M_BST1_RM_R_SFT, 1, 1),
	SOC_DAPM_SINGLE("OUT MIXR Switch", RT5640_REC_R2_MIXER,
			RT5640_M_OM_R_RM_R_SFT, 1, 1),
};

/* Analog Output Mixer */
static const struct snd_kcontrol_new rt5640_spk_l_mix[] = {
	SOC_DAPM_SINGLE("REC MIXL Switch", RT5640_SPK_L_MIXER,
			RT5640_M_RM_L_SM_L_SFT, 1, 1),
	SOC_DAPM_SINGLE("INL Switch", RT5640_SPK_L_MIXER,
			RT5640_M_IN_L_SM_L_SFT, 1, 1),
	SOC_DAPM_SINGLE("DAC L1 Switch", RT5640_SPK_L_MIXER,
			RT5640_M_DAC_L1_SM_L_SFT, 1, 1),
	SOC_DAPM_SINGLE("DAC L2 Switch", RT5640_SPK_L_MIXER,
			RT5640_M_DAC_L2_SM_L_SFT, 1, 1),
	SOC_DAPM_SINGLE("OUT MIXL Switch", RT5640_SPK_L_MIXER,
			RT5640_M_OM_L_SM_L_SFT, 1, 1),
};

static const struct snd_kcontrol_new rt5640_spk_r_mix[] = {
	SOC_DAPM_SINGLE("REC MIXR Switch", RT5640_SPK_R_MIXER,
			RT5640_M_RM_R_SM_R_SFT, 1, 1),
	SOC_DAPM_SINGLE("INR Switch", RT5640_SPK_R_MIXER,
			RT5640_M_IN_R_SM_R_SFT, 1, 1),
	SOC_DAPM_SINGLE("DAC R1 Switch", RT5640_SPK_R_MIXER,
			RT5640_M_DAC_R1_SM_R_SFT, 1, 1),
	SOC_DAPM_SINGLE("DAC R2 Switch", RT5640_SPK_R_MIXER,
			RT5640_M_DAC_R2_SM_R_SFT, 1, 1),
	SOC_DAPM_SINGLE("OUT MIXR Switch", RT5640_SPK_R_MIXER,
			RT5640_M_OM_R_SM_R_SFT, 1, 1),
};

static const struct snd_kcontrol_new rt5640_out_l_mix[] = {
	SOC_DAPM_SINGLE("SPK MIXL Switch", RT5640_OUT_L3_MIXER,
			RT5640_M_SM_L_OM_L_SFT, 1, 1),
	SOC_DAPM_SINGLE("BST1 Switch", RT5640_OUT_L3_MIXER,
			RT5640_M_BST1_OM_L_SFT, 1, 1),
	SOC_DAPM_SINGLE("INL Switch", RT5640_OUT_L3_MIXER,
			RT5640_M_IN_L_OM_L_SFT, 1, 1),
	SOC_DAPM_SINGLE("REC MIXL Switch", RT5640_OUT_L3_MIXER,
			RT5640_M_RM_L_OM_L_SFT, 1, 1),
	SOC_DAPM_SINGLE("DAC R2 Switch", RT5640_OUT_L3_MIXER,
			RT5640_M_DAC_R2_OM_L_SFT, 1, 1),
	SOC_DAPM_SINGLE("DAC L2 Switch", RT5640_OUT_L3_MIXER,
			RT5640_M_DAC_L2_OM_L_SFT, 1, 1),
	SOC_DAPM_SINGLE("DAC L1 Switch", RT5640_OUT_L3_MIXER,
			RT5640_M_DAC_L1_OM_L_SFT, 1, 1),
};

static const struct snd_kcontrol_new rt5640_out_r_mix[] = {
	SOC_DAPM_SINGLE("SPK MIXR Switch", RT5640_OUT_R3_MIXER,
			RT5640_M_SM_L_OM_R_SFT, 1, 1),
	SOC_DAPM_SINGLE("BST2 Switch", RT5640_OUT_R3_MIXER,
			RT5640_M_BST4_OM_R_SFT, 1, 1),
	SOC_DAPM_SINGLE("BST1 Switch", RT5640_OUT_R3_MIXER,
			RT5640_M_BST1_OM_R_SFT, 1, 1),
	SOC_DAPM_SINGLE("INR Switch", RT5640_OUT_R3_MIXER,
			RT5640_M_IN_R_OM_R_SFT, 1, 1),
	SOC_DAPM_SINGLE("REC MIXR Switch", RT5640_OUT_R3_MIXER,
			RT5640_M_RM_R_OM_R_SFT, 1, 1),
	SOC_DAPM_SINGLE("DAC L2 Switch", RT5640_OUT_R3_MIXER,
			RT5640_M_DAC_L2_OM_R_SFT, 1, 1),
	SOC_DAPM_SINGLE("DAC R2 Switch", RT5640_OUT_R3_MIXER,
			RT5640_M_DAC_R2_OM_R_SFT, 1, 1),
	SOC_DAPM_SINGLE("DAC R1 Switch", RT5640_OUT_R3_MIXER,
			RT5640_M_DAC_R1_OM_R_SFT, 1, 1),
};

static const struct snd_kcontrol_new rt5640_spo_l_mix[] = {
	SOC_DAPM_SINGLE("DAC R1 Switch", RT5640_SPO_L_MIXER,
			RT5640_M_DAC_R1_SPM_L_SFT, 1, 1),
	SOC_DAPM_SINGLE("DAC L1 Switch", RT5640_SPO_L_MIXER,
			RT5640_M_DAC_L1_SPM_L_SFT, 1, 1),
	SOC_DAPM_SINGLE("SPKVOL R Switch", RT5640_SPO_L_MIXER,
			RT5640_M_SV_R_SPM_L_SFT, 1, 1),
	SOC_DAPM_SINGLE("SPKVOL L Switch", RT5640_SPO_L_MIXER,
			RT5640_M_SV_L_SPM_L_SFT, 1, 1),
	SOC_DAPM_SINGLE("BST1 Switch", RT5640_SPO_L_MIXER,
			RT5640_M_BST1_SPM_L_SFT, 1, 1),
};

static const struct snd_kcontrol_new rt5640_spo_r_mix[] = {
	SOC_DAPM_SINGLE("DAC R1 Switch", RT5640_SPO_R_MIXER,
			RT5640_M_DAC_R1_SPM_R_SFT, 1, 1),
	SOC_DAPM_SINGLE("SPKVOL R Switch", RT5640_SPO_R_MIXER,
			RT5640_M_SV_R_SPM_R_SFT, 1, 1),
	SOC_DAPM_SINGLE("BST1 Switch", RT5640_SPO_R_MIXER,
			RT5640_M_BST1_SPM_R_SFT, 1, 1),
};

static const struct snd_kcontrol_new rt5640_hpo_mix[] = {
	SOC_DAPM_SINGLE("HPO MIX DAC2 Switch", RT5640_HPO_MIXER,
			RT5640_M_DAC2_HM_SFT, 1, 1),
	SOC_DAPM_SINGLE("HPO MIX DAC1 Switch", RT5640_HPO_MIXER,
			RT5640_M_DAC1_HM_SFT, 1, 1),
	SOC_DAPM_SINGLE("HPO MIX HPVOL Switch", RT5640_HPO_MIXER,
			RT5640_M_HPVOL_HM_SFT, 1, 1),
};

static const struct snd_kcontrol_new rt5640_lout_mix[] = {
	SOC_DAPM_SINGLE("DAC L1 Switch", RT5640_LOUT_MIXER,
			RT5640_M_DAC_L1_LM_SFT, 1, 1),
	SOC_DAPM_SINGLE("DAC R1 Switch", RT5640_LOUT_MIXER,
			RT5640_M_DAC_R1_LM_SFT, 1, 1),
	SOC_DAPM_SINGLE("OUTVOL L Switch", RT5640_LOUT_MIXER,
			RT5640_M_OV_L_LM_SFT, 1, 1),
	SOC_DAPM_SINGLE("OUTVOL R Switch", RT5640_LOUT_MIXER,
			RT5640_M_OV_R_LM_SFT, 1, 1),
};

static const struct snd_kcontrol_new rt5640_mono_mix[] = {
	SOC_DAPM_SINGLE("DAC R2 Switch", RT5640_MONO_MIXER,
			RT5640_M_DAC_R2_MM_SFT, 1, 1),
	SOC_DAPM_SINGLE("DAC L2 Switch", RT5640_MONO_MIXER,
			RT5640_M_DAC_L2_MM_SFT, 1, 1),
	SOC_DAPM_SINGLE("OUTVOL R Switch", RT5640_MONO_MIXER,
			RT5640_M_OV_R_MM_SFT, 1, 1),
	SOC_DAPM_SINGLE("OUTVOL L Switch", RT5640_MONO_MIXER,
			RT5640_M_OV_L_MM_SFT, 1, 1),
	SOC_DAPM_SINGLE("BST1 Switch", RT5640_MONO_MIXER,
			RT5640_M_BST1_MM_SFT, 1, 1),
};

<<<<<<< HEAD
=======
static const struct snd_kcontrol_new spk_l_enable_control =
	SOC_DAPM_SINGLE_AUTODISABLE("Switch", RT5640_SPK_VOL,
		RT5640_L_MUTE_SFT, 1, 1);

static const struct snd_kcontrol_new spk_r_enable_control =
	SOC_DAPM_SINGLE_AUTODISABLE("Switch", RT5640_SPK_VOL,
		RT5640_R_MUTE_SFT, 1, 1);

static const struct snd_kcontrol_new hp_l_enable_control =
	SOC_DAPM_SINGLE_AUTODISABLE("Switch", RT5640_HP_VOL,
		RT5640_L_MUTE_SFT, 1, 1);

static const struct snd_kcontrol_new hp_r_enable_control =
	SOC_DAPM_SINGLE_AUTODISABLE("Switch", RT5640_HP_VOL,
		RT5640_R_MUTE_SFT, 1, 1);

>>>>>>> 4345adf9
/* Stereo ADC source */
static const char * const rt5640_stereo_adc1_src[] = {
	"DIG MIX", "ADC"
};

static const SOC_ENUM_SINGLE_DECL(
	rt5640_stereo_adc1_enum, RT5640_STO_ADC_MIXER,
	RT5640_ADC_1_SRC_SFT, rt5640_stereo_adc1_src);

static const struct snd_kcontrol_new rt5640_sto_adc_1_mux =
	SOC_DAPM_ENUM("Stereo ADC1 Mux", rt5640_stereo_adc1_enum);

static const char * const rt5640_stereo_adc2_src[] = {
	"DMIC1", "DMIC2", "DIG MIX"
};

static const SOC_ENUM_SINGLE_DECL(
	rt5640_stereo_adc2_enum, RT5640_STO_ADC_MIXER,
	RT5640_ADC_2_SRC_SFT, rt5640_stereo_adc2_src);

static const struct snd_kcontrol_new rt5640_sto_adc_2_mux =
	SOC_DAPM_ENUM("Stereo ADC2 Mux", rt5640_stereo_adc2_enum);

/* Mono ADC source */
static const char * const rt5640_mono_adc_l1_src[] = {
	"Mono DAC MIXL", "ADCL"
};

static const SOC_ENUM_SINGLE_DECL(
	rt5640_mono_adc_l1_enum, RT5640_MONO_ADC_MIXER,
	RT5640_MONO_ADC_L1_SRC_SFT, rt5640_mono_adc_l1_src);

static const struct snd_kcontrol_new rt5640_mono_adc_l1_mux =
	SOC_DAPM_ENUM("Mono ADC1 left source", rt5640_mono_adc_l1_enum);

static const char * const rt5640_mono_adc_l2_src[] = {
	"DMIC L1", "DMIC L2", "Mono DAC MIXL"
};

static const SOC_ENUM_SINGLE_DECL(
	rt5640_mono_adc_l2_enum, RT5640_MONO_ADC_MIXER,
	RT5640_MONO_ADC_L2_SRC_SFT, rt5640_mono_adc_l2_src);

static const struct snd_kcontrol_new rt5640_mono_adc_l2_mux =
	SOC_DAPM_ENUM("Mono ADC2 left source", rt5640_mono_adc_l2_enum);

static const char * const rt5640_mono_adc_r1_src[] = {
	"Mono DAC MIXR", "ADCR"
};

static const SOC_ENUM_SINGLE_DECL(
	rt5640_mono_adc_r1_enum, RT5640_MONO_ADC_MIXER,
	RT5640_MONO_ADC_R1_SRC_SFT, rt5640_mono_adc_r1_src);

static const struct snd_kcontrol_new rt5640_mono_adc_r1_mux =
	SOC_DAPM_ENUM("Mono ADC1 right source", rt5640_mono_adc_r1_enum);

static const char * const rt5640_mono_adc_r2_src[] = {
	"DMIC R1", "DMIC R2", "Mono DAC MIXR"
};

static const SOC_ENUM_SINGLE_DECL(
	rt5640_mono_adc_r2_enum, RT5640_MONO_ADC_MIXER,
	RT5640_MONO_ADC_R2_SRC_SFT, rt5640_mono_adc_r2_src);

static const struct snd_kcontrol_new rt5640_mono_adc_r2_mux =
	SOC_DAPM_ENUM("Mono ADC2 right source", rt5640_mono_adc_r2_enum);

/* DAC2 channel source */
static const char * const rt5640_dac_l2_src[] = {
	"IF2", "Base L/R"
};

static int rt5640_dac_l2_values[] = {
	0,
	3,
};

static const SOC_VALUE_ENUM_SINGLE_DECL(
	rt5640_dac_l2_enum, RT5640_DSP_PATH2, RT5640_DAC_L2_SEL_SFT,
	0x3, rt5640_dac_l2_src, rt5640_dac_l2_values);

static const struct snd_kcontrol_new rt5640_dac_l2_mux =
	SOC_DAPM_VALUE_ENUM("DAC2 left channel source", rt5640_dac_l2_enum);

static const char * const rt5640_dac_r2_src[] = {
	"IF2",
};

static int rt5640_dac_r2_values[] = {
	0,
};

static const SOC_VALUE_ENUM_SINGLE_DECL(
	rt5640_dac_r2_enum, RT5640_DSP_PATH2, RT5640_DAC_R2_SEL_SFT,
	0x3, rt5640_dac_r2_src, rt5640_dac_r2_values);

static const struct snd_kcontrol_new rt5640_dac_r2_mux =
	SOC_DAPM_ENUM("DAC2 right channel source", rt5640_dac_r2_enum);

/* digital interface and iis interface map */
static const char * const rt5640_dai_iis_map[] = {
	"1:1|2:2", "1:2|2:1", "1:1|2:1", "1:2|2:2"
};

static int rt5640_dai_iis_map_values[] = {
	0,
	5,
	6,
	7,
};

static const SOC_VALUE_ENUM_SINGLE_DECL(
	rt5640_dai_iis_map_enum, RT5640_I2S1_SDP, RT5640_I2S_IF_SFT,
	0x7, rt5640_dai_iis_map, rt5640_dai_iis_map_values);

static const struct snd_kcontrol_new rt5640_dai_mux =
	SOC_DAPM_VALUE_ENUM("DAI select", rt5640_dai_iis_map_enum);

/* SDI select */
static const char * const rt5640_sdi_sel[] = {
	"IF1", "IF2"
};

static const SOC_ENUM_SINGLE_DECL(
	rt5640_sdi_sel_enum, RT5640_I2S2_SDP,
	RT5640_I2S2_SDI_SFT, rt5640_sdi_sel);

static const struct snd_kcontrol_new rt5640_sdi_mux =
	SOC_DAPM_ENUM("SDI select", rt5640_sdi_sel_enum);

static int rt5640_set_dmic1_event(struct snd_soc_dapm_widget *w,
	struct snd_kcontrol *kcontrol, int event)
{
	struct snd_soc_codec *codec = w->codec;

	switch (event) {
	case SND_SOC_DAPM_PRE_PMU:
		snd_soc_update_bits(codec, RT5640_GPIO_CTRL1,
			RT5640_GP2_PIN_MASK | RT5640_GP3_PIN_MASK,
			RT5640_GP2_PIN_DMIC1_SCL | RT5640_GP3_PIN_DMIC1_SDA);
		snd_soc_update_bits(codec, RT5640_DMIC,
			RT5640_DMIC_1L_LH_MASK | RT5640_DMIC_1R_LH_MASK |
			RT5640_DMIC_1_DP_MASK,
			RT5640_DMIC_1L_LH_FALLING | RT5640_DMIC_1R_LH_RISING |
			RT5640_DMIC_1_DP_IN1P);
		break;

	default:
		return 0;
	}

	return 0;
}

static int rt5640_set_dmic2_event(struct snd_soc_dapm_widget *w,
	struct snd_kcontrol *kcontrol, int event)
{
	struct snd_soc_codec *codec = w->codec;

	switch (event) {
	case SND_SOC_DAPM_PRE_PMU:
		snd_soc_update_bits(codec, RT5640_GPIO_CTRL1,
			RT5640_GP2_PIN_MASK | RT5640_GP4_PIN_MASK,
			RT5640_GP2_PIN_DMIC1_SCL | RT5640_GP4_PIN_DMIC2_SDA);
		snd_soc_update_bits(codec, RT5640_DMIC,
			RT5640_DMIC_2L_LH_MASK | RT5640_DMIC_2R_LH_MASK |
			RT5640_DMIC_2_DP_MASK,
			RT5640_DMIC_2L_LH_FALLING | RT5640_DMIC_2R_LH_RISING |
			RT5640_DMIC_2_DP_IN1N);
		break;

	default:
		return 0;
	}

	return 0;
}

void hp_amp_power_on(struct snd_soc_codec *codec)
{
	struct rt5640_priv *rt5640 = snd_soc_codec_get_drvdata(codec);

	/* depop parameters */
	regmap_update_bits(rt5640->regmap, RT5640_PR_BASE +
		RT5640_CHPUMP_INT_REG1, 0x0700, 0x0200);
	regmap_update_bits(rt5640->regmap, RT5640_DEPOP_M2,
		RT5640_DEPOP_MASK, RT5640_DEPOP_MAN);
	regmap_update_bits(rt5640->regmap, RT5640_DEPOP_M1,
		RT5640_HP_CP_MASK | RT5640_HP_SG_MASK | RT5640_HP_CB_MASK,
		RT5640_HP_CP_PU | RT5640_HP_SG_DIS | RT5640_HP_CB_PU);
	regmap_write(rt5640->regmap, RT5640_PR_BASE + RT5640_HP_DCC_INT1,
			   0x9f00);
	/* headphone amp power on */
	regmap_update_bits(rt5640->regmap, RT5640_PWR_ANLG1,
		RT5640_PWR_FV1 | RT5640_PWR_FV2, 0);
	regmap_update_bits(rt5640->regmap, RT5640_PWR_ANLG1,
		RT5640_PWR_HA,
		RT5640_PWR_HA);
	usleep_range(10000, 15000);
	regmap_update_bits(rt5640->regmap, RT5640_PWR_ANLG1,
		RT5640_PWR_FV1 | RT5640_PWR_FV2 ,
		RT5640_PWR_FV1 | RT5640_PWR_FV2);
}

static void rt5640_pmu_depop(struct snd_soc_codec *codec)
{
	struct rt5640_priv *rt5640 = snd_soc_codec_get_drvdata(codec);

	regmap_update_bits(rt5640->regmap, RT5640_DEPOP_M2,
		RT5640_DEPOP_MASK | RT5640_DIG_DP_MASK,
		RT5640_DEPOP_AUTO | RT5640_DIG_DP_EN);
	regmap_update_bits(rt5640->regmap, RT5640_CHARGE_PUMP,
		RT5640_PM_HP_MASK, RT5640_PM_HP_HV);

	regmap_update_bits(rt5640->regmap, RT5640_DEPOP_M3,
		RT5640_CP_FQ1_MASK | RT5640_CP_FQ2_MASK | RT5640_CP_FQ3_MASK,
		(RT5640_CP_FQ_192_KHZ << RT5640_CP_FQ1_SFT) |
		(RT5640_CP_FQ_12_KHZ << RT5640_CP_FQ2_SFT) |
		(RT5640_CP_FQ_192_KHZ << RT5640_CP_FQ3_SFT));

	regmap_write(rt5640->regmap, RT5640_PR_BASE +
		RT5640_MAMP_INT_REG2, 0x1c00);
	regmap_update_bits(rt5640->regmap, RT5640_DEPOP_M1,
		RT5640_HP_CP_MASK | RT5640_HP_SG_MASK,
		RT5640_HP_CP_PD | RT5640_HP_SG_EN);
	regmap_update_bits(rt5640->regmap, RT5640_PR_BASE +
		RT5640_CHPUMP_INT_REG1, 0x0700, 0x0400);
}

static int rt5640_hp_event(struct snd_soc_dapm_widget *w,
			   struct snd_kcontrol *kcontrol, int event)
{
	struct snd_soc_codec *codec = w->codec;
	struct rt5640_priv *rt5640 = snd_soc_codec_get_drvdata(codec);

	switch (event) {
	case SND_SOC_DAPM_POST_PMU:
		rt5640_pmu_depop(codec);
		rt5640->hp_mute = 0;
		break;

	case SND_SOC_DAPM_PRE_PMD:
		rt5640->hp_mute = 1;
		usleep_range(70000, 75000);
		break;

	default:
		return 0;
	}

	return 0;
}

static int rt5640_hp_power_event(struct snd_soc_dapm_widget *w,
			   struct snd_kcontrol *kcontrol, int event)
{
	struct snd_soc_codec *codec = w->codec;

	switch (event) {
	case SND_SOC_DAPM_POST_PMU:
		hp_amp_power_on(codec);
		break;
	default:
		return 0;
	}

	return 0;
}

static int rt5640_hp_post_event(struct snd_soc_dapm_widget *w,
			   struct snd_kcontrol *kcontrol, int event)
{
	struct snd_soc_codec *codec = w->codec;
	struct rt5640_priv *rt5640 = snd_soc_codec_get_drvdata(codec);

	switch (event) {
	case SND_SOC_DAPM_POST_PMU:
		if (!rt5640->hp_mute)
			usleep_range(80000, 85000);

		break;

	default:
		return 0;
	}

	return 0;
}

static const struct snd_soc_dapm_widget rt5640_dapm_widgets[] = {
	SND_SOC_DAPM_SUPPLY("PLL1", RT5640_PWR_ANLG2,
			RT5640_PWR_PLL_BIT, 0, NULL, 0),
	/* Input Side */
	/* micbias */
	SND_SOC_DAPM_SUPPLY("LDO2", RT5640_PWR_ANLG1,
			RT5640_PWR_LDO2_BIT, 0, NULL, 0),
	SND_SOC_DAPM_SUPPLY("MICBIAS1", RT5640_PWR_ANLG2,
			RT5640_PWR_MB1_BIT, 0, NULL, 0),
	/* Input Lines */
	SND_SOC_DAPM_INPUT("DMIC1"),
	SND_SOC_DAPM_INPUT("DMIC2"),
	SND_SOC_DAPM_INPUT("IN1P"),
	SND_SOC_DAPM_INPUT("IN1N"),
	SND_SOC_DAPM_INPUT("IN2P"),
	SND_SOC_DAPM_INPUT("IN2N"),
	SND_SOC_DAPM_PGA("DMIC L1", SND_SOC_NOPM, 0, 0, NULL, 0),
	SND_SOC_DAPM_PGA("DMIC R1", SND_SOC_NOPM, 0, 0, NULL, 0),
	SND_SOC_DAPM_PGA("DMIC L2", SND_SOC_NOPM, 0, 0, NULL, 0),
	SND_SOC_DAPM_PGA("DMIC R2", SND_SOC_NOPM, 0, 0, NULL, 0),

	SND_SOC_DAPM_SUPPLY("DMIC CLK", SND_SOC_NOPM, 0, 0,
		set_dmic_clk, SND_SOC_DAPM_PRE_PMU),
	SND_SOC_DAPM_SUPPLY("DMIC1 Power", RT5640_DMIC,
		RT5640_DMIC_1_EN_SFT, 0, rt5640_set_dmic1_event,
		SND_SOC_DAPM_PRE_PMU),
	SND_SOC_DAPM_SUPPLY("DMIC2 Power", RT5640_DMIC,
		RT5640_DMIC_2_EN_SFT, 0, rt5640_set_dmic2_event,
		SND_SOC_DAPM_PRE_PMU),
	/* Boost */
	SND_SOC_DAPM_PGA("BST1", RT5640_PWR_ANLG2,
		RT5640_PWR_BST1_BIT, 0, NULL, 0),
	SND_SOC_DAPM_PGA("BST2", RT5640_PWR_ANLG2,
		RT5640_PWR_BST4_BIT, 0, NULL, 0),
	/* Input Volume */
	SND_SOC_DAPM_PGA("INL VOL", RT5640_PWR_VOL,
		RT5640_PWR_IN_L_BIT, 0, NULL, 0),
	SND_SOC_DAPM_PGA("INR VOL", RT5640_PWR_VOL,
		RT5640_PWR_IN_R_BIT, 0, NULL, 0),
	/* REC Mixer */
	SND_SOC_DAPM_MIXER("RECMIXL", RT5640_PWR_MIXER, RT5640_PWR_RM_L_BIT, 0,
			rt5640_rec_l_mix, ARRAY_SIZE(rt5640_rec_l_mix)),
	SND_SOC_DAPM_MIXER("RECMIXR", RT5640_PWR_MIXER, RT5640_PWR_RM_R_BIT, 0,
			rt5640_rec_r_mix, ARRAY_SIZE(rt5640_rec_r_mix)),
	/* ADCs */
	SND_SOC_DAPM_ADC("ADC L", NULL, RT5640_PWR_DIG1,
			RT5640_PWR_ADC_L_BIT, 0),
	SND_SOC_DAPM_ADC("ADC R", NULL, RT5640_PWR_DIG1,
			RT5640_PWR_ADC_R_BIT, 0),
	/* ADC Mux */
	SND_SOC_DAPM_MUX("Stereo ADC L2 Mux", SND_SOC_NOPM, 0, 0,
				&rt5640_sto_adc_2_mux),
	SND_SOC_DAPM_MUX("Stereo ADC R2 Mux", SND_SOC_NOPM, 0, 0,
				&rt5640_sto_adc_2_mux),
	SND_SOC_DAPM_MUX("Stereo ADC L1 Mux", SND_SOC_NOPM, 0, 0,
				&rt5640_sto_adc_1_mux),
	SND_SOC_DAPM_MUX("Stereo ADC R1 Mux", SND_SOC_NOPM, 0, 0,
				&rt5640_sto_adc_1_mux),
	SND_SOC_DAPM_MUX("Mono ADC L2 Mux", SND_SOC_NOPM, 0, 0,
				&rt5640_mono_adc_l2_mux),
	SND_SOC_DAPM_MUX("Mono ADC L1 Mux", SND_SOC_NOPM, 0, 0,
				&rt5640_mono_adc_l1_mux),
	SND_SOC_DAPM_MUX("Mono ADC R1 Mux", SND_SOC_NOPM, 0, 0,
				&rt5640_mono_adc_r1_mux),
	SND_SOC_DAPM_MUX("Mono ADC R2 Mux", SND_SOC_NOPM, 0, 0,
				&rt5640_mono_adc_r2_mux),
	/* ADC Mixer */
	SND_SOC_DAPM_SUPPLY("Stereo Filter", RT5640_PWR_DIG2,
		RT5640_PWR_ADC_SF_BIT, 0, NULL, 0),
	SND_SOC_DAPM_MIXER("Stereo ADC MIXL", SND_SOC_NOPM, 0, 0,
		rt5640_sto_adc_l_mix, ARRAY_SIZE(rt5640_sto_adc_l_mix)),
	SND_SOC_DAPM_MIXER("Stereo ADC MIXR", SND_SOC_NOPM, 0, 0,
		rt5640_sto_adc_r_mix, ARRAY_SIZE(rt5640_sto_adc_r_mix)),
	SND_SOC_DAPM_SUPPLY("Mono Left Filter", RT5640_PWR_DIG2,
		RT5640_PWR_ADC_MF_L_BIT, 0, NULL, 0),
	SND_SOC_DAPM_MIXER("Mono ADC MIXL", SND_SOC_NOPM, 0, 0,
		rt5640_mono_adc_l_mix, ARRAY_SIZE(rt5640_mono_adc_l_mix)),
	SND_SOC_DAPM_SUPPLY("Mono Right Filter", RT5640_PWR_DIG2,
		RT5640_PWR_ADC_MF_R_BIT, 0, NULL, 0),
	SND_SOC_DAPM_MIXER("Mono ADC MIXR", SND_SOC_NOPM, 0, 0,
		rt5640_mono_adc_r_mix, ARRAY_SIZE(rt5640_mono_adc_r_mix)),

	/* Digital Interface */
	SND_SOC_DAPM_SUPPLY("I2S1", RT5640_PWR_DIG1,
		RT5640_PWR_I2S1_BIT, 0, NULL, 0),
	SND_SOC_DAPM_PGA("IF1 DAC", SND_SOC_NOPM, 0, 0, NULL, 0),
	SND_SOC_DAPM_PGA("IF1 DAC L", SND_SOC_NOPM, 0, 0, NULL, 0),
	SND_SOC_DAPM_PGA("IF1 DAC R", SND_SOC_NOPM, 0, 0, NULL, 0),
	SND_SOC_DAPM_PGA("IF1 ADC", SND_SOC_NOPM, 0, 0, NULL, 0),
	SND_SOC_DAPM_PGA("IF1 ADC L", SND_SOC_NOPM, 0, 0, NULL, 0),
	SND_SOC_DAPM_PGA("IF1 ADC R", SND_SOC_NOPM, 0, 0, NULL, 0),
	SND_SOC_DAPM_SUPPLY("I2S2", RT5640_PWR_DIG1,
		RT5640_PWR_I2S2_BIT, 0, NULL, 0),
	SND_SOC_DAPM_PGA("IF2 DAC", SND_SOC_NOPM, 0, 0, NULL, 0),
	SND_SOC_DAPM_PGA("IF2 DAC L", SND_SOC_NOPM, 0, 0, NULL, 0),
	SND_SOC_DAPM_PGA("IF2 DAC R", SND_SOC_NOPM, 0, 0, NULL, 0),
	SND_SOC_DAPM_PGA("IF2 ADC", SND_SOC_NOPM, 0, 0, NULL, 0),
	SND_SOC_DAPM_PGA("IF2 ADC L", SND_SOC_NOPM, 0, 0, NULL, 0),
	SND_SOC_DAPM_PGA("IF2 ADC R", SND_SOC_NOPM, 0, 0, NULL, 0),
	/* Digital Interface Select */
	SND_SOC_DAPM_MUX("DAI1 RX Mux", SND_SOC_NOPM, 0, 0, &rt5640_dai_mux),
	SND_SOC_DAPM_MUX("DAI1 TX Mux", SND_SOC_NOPM, 0, 0, &rt5640_dai_mux),
	SND_SOC_DAPM_MUX("DAI1 IF1 Mux", SND_SOC_NOPM, 0, 0, &rt5640_dai_mux),
	SND_SOC_DAPM_MUX("DAI1 IF2 Mux", SND_SOC_NOPM, 0, 0, &rt5640_dai_mux),
	SND_SOC_DAPM_MUX("SDI1 TX Mux", SND_SOC_NOPM, 0, 0, &rt5640_sdi_mux),
	SND_SOC_DAPM_MUX("DAI2 RX Mux", SND_SOC_NOPM, 0, 0, &rt5640_dai_mux),
	SND_SOC_DAPM_MUX("DAI2 TX Mux", SND_SOC_NOPM, 0, 0, &rt5640_dai_mux),
	SND_SOC_DAPM_MUX("DAI2 IF1 Mux", SND_SOC_NOPM, 0, 0, &rt5640_dai_mux),
	SND_SOC_DAPM_MUX("DAI2 IF2 Mux", SND_SOC_NOPM, 0, 0, &rt5640_dai_mux),
	SND_SOC_DAPM_MUX("SDI2 TX Mux", SND_SOC_NOPM, 0, 0, &rt5640_sdi_mux),
	/* Audio Interface */
	SND_SOC_DAPM_AIF_IN("AIF1RX", "AIF1 Playback", 0, SND_SOC_NOPM, 0, 0),
	SND_SOC_DAPM_AIF_OUT("AIF1TX", "AIF1 Capture", 0, SND_SOC_NOPM, 0, 0),
	SND_SOC_DAPM_AIF_IN("AIF2RX", "AIF2 Playback", 0, SND_SOC_NOPM, 0, 0),
	SND_SOC_DAPM_AIF_OUT("AIF2TX", "AIF2 Capture", 0, SND_SOC_NOPM, 0, 0),
	/* Audio DSP */
	SND_SOC_DAPM_PGA("Audio DSP", SND_SOC_NOPM, 0, 0, NULL, 0),
	/* ANC */
	SND_SOC_DAPM_PGA("ANC", SND_SOC_NOPM, 0, 0, NULL, 0),
	/* Output Side */
	/* DAC mixer before sound effect  */
	SND_SOC_DAPM_MIXER("DAC MIXL", SND_SOC_NOPM, 0, 0,
		rt5640_dac_l_mix, ARRAY_SIZE(rt5640_dac_l_mix)),
	SND_SOC_DAPM_MIXER("DAC MIXR", SND_SOC_NOPM, 0, 0,
		rt5640_dac_r_mix, ARRAY_SIZE(rt5640_dac_r_mix)),
	/* DAC2 channel Mux */
	SND_SOC_DAPM_MUX("DAC L2 Mux", SND_SOC_NOPM, 0, 0,
				&rt5640_dac_l2_mux),
	SND_SOC_DAPM_MUX("DAC R2 Mux", SND_SOC_NOPM, 0, 0,
				&rt5640_dac_r2_mux),
	/* DAC Mixer */
	SND_SOC_DAPM_MIXER("Stereo DAC MIXL", SND_SOC_NOPM, 0, 0,
		rt5640_sto_dac_l_mix, ARRAY_SIZE(rt5640_sto_dac_l_mix)),
	SND_SOC_DAPM_MIXER("Stereo DAC MIXR", SND_SOC_NOPM, 0, 0,
		rt5640_sto_dac_r_mix, ARRAY_SIZE(rt5640_sto_dac_r_mix)),
	SND_SOC_DAPM_MIXER("Mono DAC MIXL", SND_SOC_NOPM, 0, 0,
		rt5640_mono_dac_l_mix, ARRAY_SIZE(rt5640_mono_dac_l_mix)),
	SND_SOC_DAPM_MIXER("Mono DAC MIXR", SND_SOC_NOPM, 0, 0,
		rt5640_mono_dac_r_mix, ARRAY_SIZE(rt5640_mono_dac_r_mix)),
	SND_SOC_DAPM_MIXER("DIG MIXL", SND_SOC_NOPM, 0, 0,
		rt5640_dig_l_mix, ARRAY_SIZE(rt5640_dig_l_mix)),
	SND_SOC_DAPM_MIXER("DIG MIXR", SND_SOC_NOPM, 0, 0,
		rt5640_dig_r_mix, ARRAY_SIZE(rt5640_dig_r_mix)),
	/* DACs */
	SND_SOC_DAPM_DAC("DAC L1", NULL, RT5640_PWR_DIG1,
			RT5640_PWR_DAC_L1_BIT, 0),
	SND_SOC_DAPM_DAC("DAC L2", NULL, RT5640_PWR_DIG1,
			RT5640_PWR_DAC_L2_BIT, 0),
	SND_SOC_DAPM_DAC("DAC R1", NULL, RT5640_PWR_DIG1,
			RT5640_PWR_DAC_R1_BIT, 0),
	SND_SOC_DAPM_DAC("DAC R2", NULL, RT5640_PWR_DIG1,
			RT5640_PWR_DAC_R2_BIT, 0),
	/* SPK/OUT Mixer */
	SND_SOC_DAPM_MIXER("SPK MIXL", RT5640_PWR_MIXER, RT5640_PWR_SM_L_BIT,
		0, rt5640_spk_l_mix, ARRAY_SIZE(rt5640_spk_l_mix)),
	SND_SOC_DAPM_MIXER("SPK MIXR", RT5640_PWR_MIXER, RT5640_PWR_SM_R_BIT,
		0, rt5640_spk_r_mix, ARRAY_SIZE(rt5640_spk_r_mix)),
	SND_SOC_DAPM_MIXER("OUT MIXL", RT5640_PWR_MIXER, RT5640_PWR_OM_L_BIT,
		0, rt5640_out_l_mix, ARRAY_SIZE(rt5640_out_l_mix)),
	SND_SOC_DAPM_MIXER("OUT MIXR", RT5640_PWR_MIXER, RT5640_PWR_OM_R_BIT,
		0, rt5640_out_r_mix, ARRAY_SIZE(rt5640_out_r_mix)),
	/* Ouput Volume */
	SND_SOC_DAPM_PGA("SPKVOL L", RT5640_PWR_VOL,
		RT5640_PWR_SV_L_BIT, 0, NULL, 0),
	SND_SOC_DAPM_PGA("SPKVOL R", RT5640_PWR_VOL,
		RT5640_PWR_SV_R_BIT, 0, NULL, 0),
	SND_SOC_DAPM_PGA("OUTVOL L", RT5640_PWR_VOL,
		RT5640_PWR_OV_L_BIT, 0, NULL, 0),
	SND_SOC_DAPM_PGA("OUTVOL R", RT5640_PWR_VOL,
		RT5640_PWR_OV_R_BIT, 0, NULL, 0),
	SND_SOC_DAPM_PGA("HPOVOL L", RT5640_PWR_VOL,
		RT5640_PWR_HV_L_BIT, 0, NULL, 0),
	SND_SOC_DAPM_PGA("HPOVOL R", RT5640_PWR_VOL,
		RT5640_PWR_HV_R_BIT, 0, NULL, 0),
	/* SPO/HPO/LOUT/Mono Mixer */
	SND_SOC_DAPM_MIXER("SPOL MIX", SND_SOC_NOPM, 0,
		0, rt5640_spo_l_mix, ARRAY_SIZE(rt5640_spo_l_mix)),
	SND_SOC_DAPM_MIXER("SPOR MIX", SND_SOC_NOPM, 0,
		0, rt5640_spo_r_mix, ARRAY_SIZE(rt5640_spo_r_mix)),
	SND_SOC_DAPM_MIXER("HPO MIX L", SND_SOC_NOPM, 0, 0,
		rt5640_hpo_mix, ARRAY_SIZE(rt5640_hpo_mix)),
	SND_SOC_DAPM_MIXER("HPO MIX R", SND_SOC_NOPM, 0, 0,
		rt5640_hpo_mix, ARRAY_SIZE(rt5640_hpo_mix)),
	SND_SOC_DAPM_MIXER("LOUT MIX", RT5640_PWR_ANLG1, RT5640_PWR_LM_BIT, 0,
		rt5640_lout_mix, ARRAY_SIZE(rt5640_lout_mix)),
	SND_SOC_DAPM_MIXER("Mono MIX", RT5640_PWR_ANLG1, RT5640_PWR_MM_BIT, 0,
		rt5640_mono_mix, ARRAY_SIZE(rt5640_mono_mix)),
	SND_SOC_DAPM_SUPPLY("Improve MONO Amp Drv", RT5640_PWR_ANLG1,
		RT5640_PWR_MA_BIT, 0, NULL, 0),
	SND_SOC_DAPM_SUPPLY_S("Improve HP Amp Drv", 1, SND_SOC_NOPM,
		0, 0, rt5640_hp_power_event, SND_SOC_DAPM_POST_PMU),
	SND_SOC_DAPM_PGA_S("HP Amp", 1, SND_SOC_NOPM, 0, 0,
		rt5640_hp_event,
		SND_SOC_DAPM_PRE_PMD | SND_SOC_DAPM_POST_PMU),
	SND_SOC_DAPM_SUPPLY("HP L Amp", RT5640_PWR_ANLG1,
		RT5640_PWR_HP_L_BIT, 0, NULL, 0),
	SND_SOC_DAPM_SUPPLY("HP R Amp", RT5640_PWR_ANLG1,
		RT5640_PWR_HP_R_BIT, 0, NULL, 0),
	SND_SOC_DAPM_SUPPLY("Improve SPK Amp Drv", RT5640_PWR_DIG1,
		RT5640_PWR_CLS_D_BIT, 0, NULL, 0),

	/* Output Switch */
	SND_SOC_DAPM_SWITCH("Speaker L Playback", SND_SOC_NOPM, 0, 0,
			&spk_l_enable_control),
	SND_SOC_DAPM_SWITCH("Speaker R Playback", SND_SOC_NOPM, 0, 0,
			&spk_r_enable_control),
	SND_SOC_DAPM_SWITCH("HP L Playback", SND_SOC_NOPM, 0, 0,
			&hp_l_enable_control),
	SND_SOC_DAPM_SWITCH("HP R Playback", SND_SOC_NOPM, 0, 0,
			&hp_r_enable_control),
	SND_SOC_DAPM_POST("HP Post", rt5640_hp_post_event),
	/* Output Lines */
	SND_SOC_DAPM_OUTPUT("SPOLP"),
	SND_SOC_DAPM_OUTPUT("SPOLN"),
	SND_SOC_DAPM_OUTPUT("SPORP"),
	SND_SOC_DAPM_OUTPUT("SPORN"),
	SND_SOC_DAPM_OUTPUT("HPOL"),
	SND_SOC_DAPM_OUTPUT("HPOR"),
	SND_SOC_DAPM_OUTPUT("LOUTL"),
	SND_SOC_DAPM_OUTPUT("LOUTR"),
	SND_SOC_DAPM_OUTPUT("MONOP"),
	SND_SOC_DAPM_OUTPUT("MONON"),
};

static const struct snd_soc_dapm_route rt5640_dapm_routes[] = {
	{"IN1P", NULL, "LDO2"},
	{"IN2P", NULL, "LDO2"},

	{"DMIC L1", NULL, "DMIC1"},
	{"DMIC R1", NULL, "DMIC1"},
	{"DMIC L2", NULL, "DMIC2"},
	{"DMIC R2", NULL, "DMIC2"},

	{"BST1", NULL, "IN1P"},
	{"BST1", NULL, "IN1N"},
	{"BST2", NULL, "IN2P"},
	{"BST2", NULL, "IN2N"},

	{"INL VOL", NULL, "IN2P"},
	{"INR VOL", NULL, "IN2N"},

	{"RECMIXL", "HPOL Switch", "HPOL"},
	{"RECMIXL", "INL Switch", "INL VOL"},
	{"RECMIXL", "BST2 Switch", "BST2"},
	{"RECMIXL", "BST1 Switch", "BST1"},
	{"RECMIXL", "OUT MIXL Switch", "OUT MIXL"},

	{"RECMIXR", "HPOR Switch", "HPOR"},
	{"RECMIXR", "INR Switch", "INR VOL"},
	{"RECMIXR", "BST2 Switch", "BST2"},
	{"RECMIXR", "BST1 Switch", "BST1"},
	{"RECMIXR", "OUT MIXR Switch", "OUT MIXR"},

	{"ADC L", NULL, "RECMIXL"},
	{"ADC R", NULL, "RECMIXR"},

	{"DMIC L1", NULL, "DMIC CLK"},
	{"DMIC L1", NULL, "DMIC1 Power"},
	{"DMIC R1", NULL, "DMIC CLK"},
	{"DMIC R1", NULL, "DMIC1 Power"},
	{"DMIC L2", NULL, "DMIC CLK"},
	{"DMIC L2", NULL, "DMIC2 Power"},
	{"DMIC R2", NULL, "DMIC CLK"},
	{"DMIC R2", NULL, "DMIC2 Power"},

	{"Stereo ADC L2 Mux", "DMIC1", "DMIC L1"},
	{"Stereo ADC L2 Mux", "DMIC2", "DMIC L2"},
	{"Stereo ADC L2 Mux", "DIG MIX", "DIG MIXL"},
	{"Stereo ADC L1 Mux", "ADC", "ADC L"},
	{"Stereo ADC L1 Mux", "DIG MIX", "DIG MIXL"},

	{"Stereo ADC R1 Mux", "ADC", "ADC R"},
	{"Stereo ADC R1 Mux", "DIG MIX", "DIG MIXR"},
	{"Stereo ADC R2 Mux", "DMIC1", "DMIC R1"},
	{"Stereo ADC R2 Mux", "DMIC2", "DMIC R2"},
	{"Stereo ADC R2 Mux", "DIG MIX", "DIG MIXR"},

	{"Mono ADC L2 Mux", "DMIC L1", "DMIC L1"},
	{"Mono ADC L2 Mux", "DMIC L2", "DMIC L2"},
	{"Mono ADC L2 Mux", "Mono DAC MIXL", "Mono DAC MIXL"},
	{"Mono ADC L1 Mux", "Mono DAC MIXL", "Mono DAC MIXL"},
	{"Mono ADC L1 Mux", "ADCL", "ADC L"},

	{"Mono ADC R1 Mux", "Mono DAC MIXR", "Mono DAC MIXR"},
	{"Mono ADC R1 Mux", "ADCR", "ADC R"},
	{"Mono ADC R2 Mux", "DMIC R1", "DMIC R1"},
	{"Mono ADC R2 Mux", "DMIC R2", "DMIC R2"},
	{"Mono ADC R2 Mux", "Mono DAC MIXR", "Mono DAC MIXR"},

	{"Stereo ADC MIXL", "ADC1 Switch", "Stereo ADC L1 Mux"},
	{"Stereo ADC MIXL", "ADC2 Switch", "Stereo ADC L2 Mux"},
	{"Stereo ADC MIXL", NULL, "Stereo Filter"},
	{"Stereo Filter", NULL, "PLL1", check_sysclk1_source},

	{"Stereo ADC MIXR", "ADC1 Switch", "Stereo ADC R1 Mux"},
	{"Stereo ADC MIXR", "ADC2 Switch", "Stereo ADC R2 Mux"},
	{"Stereo ADC MIXR", NULL, "Stereo Filter"},
	{"Stereo Filter", NULL, "PLL1", check_sysclk1_source},

	{"Mono ADC MIXL", "ADC1 Switch", "Mono ADC L1 Mux"},
	{"Mono ADC MIXL", "ADC2 Switch", "Mono ADC L2 Mux"},
	{"Mono ADC MIXL", NULL, "Mono Left Filter"},
	{"Mono Left Filter", NULL, "PLL1", check_sysclk1_source},

	{"Mono ADC MIXR", "ADC1 Switch", "Mono ADC R1 Mux"},
	{"Mono ADC MIXR", "ADC2 Switch", "Mono ADC R2 Mux"},
	{"Mono ADC MIXR", NULL, "Mono Right Filter"},
	{"Mono Right Filter", NULL, "PLL1", check_sysclk1_source},

	{"IF2 ADC L", NULL, "Mono ADC MIXL"},
	{"IF2 ADC R", NULL, "Mono ADC MIXR"},
	{"IF1 ADC L", NULL, "Stereo ADC MIXL"},
	{"IF1 ADC R", NULL, "Stereo ADC MIXR"},

	{"IF1 ADC", NULL, "I2S1"},
	{"IF1 ADC", NULL, "IF1 ADC L"},
	{"IF1 ADC", NULL, "IF1 ADC R"},
	{"IF2 ADC", NULL, "I2S2"},
	{"IF2 ADC", NULL, "IF2 ADC L"},
	{"IF2 ADC", NULL, "IF2 ADC R"},

	{"DAI1 TX Mux", "1:1|2:2", "IF1 ADC"},
	{"DAI1 TX Mux", "1:2|2:1", "IF2 ADC"},
	{"DAI1 IF1 Mux", "1:1|2:1", "IF1 ADC"},
	{"DAI1 IF2 Mux", "1:1|2:1", "IF2 ADC"},
	{"SDI1 TX Mux", "IF1", "DAI1 IF1 Mux"},
	{"SDI1 TX Mux", "IF2", "DAI1 IF2 Mux"},

	{"DAI2 TX Mux", "1:2|2:1", "IF1 ADC"},
	{"DAI2 TX Mux", "1:1|2:2", "IF2 ADC"},
	{"DAI2 IF1 Mux", "1:2|2:2", "IF1 ADC"},
	{"DAI2 IF2 Mux", "1:2|2:2", "IF2 ADC"},
	{"SDI2 TX Mux", "IF1", "DAI2 IF1 Mux"},
	{"SDI2 TX Mux", "IF2", "DAI2 IF2 Mux"},

	{"AIF1TX", NULL, "DAI1 TX Mux"},
	{"AIF1TX", NULL, "SDI1 TX Mux"},
	{"AIF2TX", NULL, "DAI2 TX Mux"},
	{"AIF2TX", NULL, "SDI2 TX Mux"},

	{"DAI1 RX Mux", "1:1|2:2", "AIF1RX"},
	{"DAI1 RX Mux", "1:1|2:1", "AIF1RX"},
	{"DAI1 RX Mux", "1:2|2:1", "AIF2RX"},
	{"DAI1 RX Mux", "1:2|2:2", "AIF2RX"},

	{"DAI2 RX Mux", "1:2|2:1", "AIF1RX"},
	{"DAI2 RX Mux", "1:1|2:1", "AIF1RX"},
	{"DAI2 RX Mux", "1:1|2:2", "AIF2RX"},
	{"DAI2 RX Mux", "1:2|2:2", "AIF2RX"},

	{"IF1 DAC", NULL, "I2S1"},
	{"IF1 DAC", NULL, "DAI1 RX Mux"},
	{"IF2 DAC", NULL, "I2S2"},
	{"IF2 DAC", NULL, "DAI2 RX Mux"},

	{"IF1 DAC L", NULL, "IF1 DAC"},
	{"IF1 DAC R", NULL, "IF1 DAC"},
	{"IF2 DAC L", NULL, "IF2 DAC"},
	{"IF2 DAC R", NULL, "IF2 DAC"},

	{"DAC MIXL", "Stereo ADC Switch", "Stereo ADC MIXL"},
	{"DAC MIXL", "INF1 Switch", "IF1 DAC L"},
	{"DAC MIXR", "Stereo ADC Switch", "Stereo ADC MIXR"},
	{"DAC MIXR", "INF1 Switch", "IF1 DAC R"},

	{"ANC", NULL, "Stereo ADC MIXL"},
	{"ANC", NULL, "Stereo ADC MIXR"},

	{"Audio DSP", NULL, "DAC MIXL"},
	{"Audio DSP", NULL, "DAC MIXR"},

	{"DAC L2 Mux", "IF2", "IF2 DAC L"},
	{"DAC L2 Mux", "Base L/R", "Audio DSP"},

	{"DAC R2 Mux", "IF2", "IF2 DAC R"},

	{"Stereo DAC MIXL", "DAC L1 Switch", "DAC MIXL"},
	{"Stereo DAC MIXL", "DAC L2 Switch", "DAC L2 Mux"},
	{"Stereo DAC MIXL", "ANC Switch", "ANC"},
	{"Stereo DAC MIXR", "DAC R1 Switch", "DAC MIXR"},
	{"Stereo DAC MIXR", "DAC R2 Switch", "DAC R2 Mux"},
	{"Stereo DAC MIXR", "ANC Switch", "ANC"},

	{"Mono DAC MIXL", "DAC L1 Switch", "DAC MIXL"},
	{"Mono DAC MIXL", "DAC L2 Switch", "DAC L2 Mux"},
	{"Mono DAC MIXL", "DAC R2 Switch", "DAC R2 Mux"},
	{"Mono DAC MIXR", "DAC R1 Switch", "DAC MIXR"},
	{"Mono DAC MIXR", "DAC R2 Switch", "DAC R2 Mux"},
	{"Mono DAC MIXR", "DAC L2 Switch", "DAC L2 Mux"},

	{"DIG MIXL", "DAC L1 Switch", "DAC MIXL"},
	{"DIG MIXL", "DAC L2 Switch", "DAC L2 Mux"},
	{"DIG MIXR", "DAC R1 Switch", "DAC MIXR"},
	{"DIG MIXR", "DAC R2 Switch", "DAC R2 Mux"},

	{"DAC L1", NULL, "Stereo DAC MIXL"},
	{"DAC L1", NULL, "PLL1", check_sysclk1_source},
	{"DAC R1", NULL, "Stereo DAC MIXR"},
	{"DAC R1", NULL, "PLL1", check_sysclk1_source},
	{"DAC L2", NULL, "Mono DAC MIXL"},
	{"DAC L2", NULL, "PLL1", check_sysclk1_source},
	{"DAC R2", NULL, "Mono DAC MIXR"},
	{"DAC R2", NULL, "PLL1", check_sysclk1_source},

	{"SPK MIXL", "REC MIXL Switch", "RECMIXL"},
	{"SPK MIXL", "INL Switch", "INL VOL"},
	{"SPK MIXL", "DAC L1 Switch", "DAC L1"},
	{"SPK MIXL", "DAC L2 Switch", "DAC L2"},
	{"SPK MIXL", "OUT MIXL Switch", "OUT MIXL"},
	{"SPK MIXR", "REC MIXR Switch", "RECMIXR"},
	{"SPK MIXR", "INR Switch", "INR VOL"},
	{"SPK MIXR", "DAC R1 Switch", "DAC R1"},
	{"SPK MIXR", "DAC R2 Switch", "DAC R2"},
	{"SPK MIXR", "OUT MIXR Switch", "OUT MIXR"},

	{"OUT MIXL", "SPK MIXL Switch", "SPK MIXL"},
	{"OUT MIXL", "BST1 Switch", "BST1"},
	{"OUT MIXL", "INL Switch", "INL VOL"},
	{"OUT MIXL", "REC MIXL Switch", "RECMIXL"},
	{"OUT MIXL", "DAC R2 Switch", "DAC R2"},
	{"OUT MIXL", "DAC L2 Switch", "DAC L2"},
	{"OUT MIXL", "DAC L1 Switch", "DAC L1"},

	{"OUT MIXR", "SPK MIXR Switch", "SPK MIXR"},
	{"OUT MIXR", "BST2 Switch", "BST2"},
	{"OUT MIXR", "BST1 Switch", "BST1"},
	{"OUT MIXR", "INR Switch", "INR VOL"},
	{"OUT MIXR", "REC MIXR Switch", "RECMIXR"},
	{"OUT MIXR", "DAC L2 Switch", "DAC L2"},
	{"OUT MIXR", "DAC R2 Switch", "DAC R2"},
	{"OUT MIXR", "DAC R1 Switch", "DAC R1"},

	{"SPKVOL L", NULL, "SPK MIXL"},
	{"SPKVOL R", NULL, "SPK MIXR"},
	{"HPOVOL L", NULL, "OUT MIXL"},
	{"HPOVOL R", NULL, "OUT MIXR"},
	{"OUTVOL L", NULL, "OUT MIXL"},
	{"OUTVOL R", NULL, "OUT MIXR"},

	{"SPOL MIX", "DAC R1 Switch", "DAC R1"},
	{"SPOL MIX", "DAC L1 Switch", "DAC L1"},
	{"SPOL MIX", "SPKVOL R Switch", "SPKVOL R"},
	{"SPOL MIX", "SPKVOL L Switch", "SPKVOL L"},
	{"SPOL MIX", "BST1 Switch", "BST1"},
	{"SPOR MIX", "DAC R1 Switch", "DAC R1"},
	{"SPOR MIX", "SPKVOL R Switch", "SPKVOL R"},
	{"SPOR MIX", "BST1 Switch", "BST1"},

	{"HPO MIX L", "HPO MIX DAC2 Switch", "DAC L2"},
	{"HPO MIX L", "HPO MIX DAC1 Switch", "DAC L1"},
	{"HPO MIX L", "HPO MIX HPVOL Switch", "HPOVOL L"},
	{"HPO MIX L", NULL, "HP L Amp"},
	{"HPO MIX R", "HPO MIX DAC2 Switch", "DAC R2"},
	{"HPO MIX R", "HPO MIX DAC1 Switch", "DAC R1"},
	{"HPO MIX R", "HPO MIX HPVOL Switch", "HPOVOL R"},
	{"HPO MIX R", NULL, "HP R Amp"},

	{"LOUT MIX", "DAC L1 Switch", "DAC L1"},
	{"LOUT MIX", "DAC R1 Switch", "DAC R1"},
	{"LOUT MIX", "OUTVOL L Switch", "OUTVOL L"},
	{"LOUT MIX", "OUTVOL R Switch", "OUTVOL R"},

	{"Mono MIX", "DAC R2 Switch", "DAC R2"},
	{"Mono MIX", "DAC L2 Switch", "DAC L2"},
	{"Mono MIX", "OUTVOL R Switch", "OUTVOL R"},
	{"Mono MIX", "OUTVOL L Switch", "OUTVOL L"},
	{"Mono MIX", "BST1 Switch", "BST1"},

	{"HP Amp", NULL, "HPO MIX L"},
	{"HP Amp", NULL, "HPO MIX R"},

	{"Speaker L Playback", "Switch", "SPOL MIX"},
	{"Speaker R Playback", "Switch", "SPOR MIX"},
	{"SPOLP", NULL, "Speaker L Playback"},
	{"SPOLN", NULL, "Speaker L Playback"},
	{"SPORP", NULL, "Speaker R Playback"},
	{"SPORN", NULL, "Speaker R Playback"},

	{"SPOLP", NULL, "Improve SPK Amp Drv"},
	{"SPOLN", NULL, "Improve SPK Amp Drv"},
	{"SPORP", NULL, "Improve SPK Amp Drv"},
	{"SPORN", NULL, "Improve SPK Amp Drv"},

	{"HPOL", NULL, "Improve HP Amp Drv"},
	{"HPOR", NULL, "Improve HP Amp Drv"},

	{"HP L Playback", "Switch", "HP Amp"},
	{"HP R Playback", "Switch", "HP Amp"},
	{"HPOL", NULL, "HP L Playback"},
	{"HPOR", NULL, "HP R Playback"},
	{"LOUTL", NULL, "LOUT MIX"},
	{"LOUTR", NULL, "LOUT MIX"},
	{"MONOP", NULL, "Mono MIX"},
	{"MONON", NULL, "Mono MIX"},
	{"MONOP", NULL, "Improve MONO Amp Drv"},
};

static int get_sdp_info(struct snd_soc_codec *codec, int dai_id)
{
	int ret = 0, val;

	if (codec == NULL)
		return -EINVAL;

	val = snd_soc_read(codec, RT5640_I2S1_SDP);
	val = (val & RT5640_I2S_IF_MASK) >> RT5640_I2S_IF_SFT;
	switch (dai_id) {
	case RT5640_AIF1:
		switch (val) {
		case RT5640_IF_123:
		case RT5640_IF_132:
			ret |= RT5640_U_IF1;
			break;
		case RT5640_IF_113:
			ret |= RT5640_U_IF1;
		case RT5640_IF_312:
		case RT5640_IF_213:
			ret |= RT5640_U_IF2;
			break;
		}
		break;

	case RT5640_AIF2:
		switch (val) {
		case RT5640_IF_231:
		case RT5640_IF_213:
			ret |= RT5640_U_IF1;
			break;
		case RT5640_IF_223:
			ret |= RT5640_U_IF1;
		case RT5640_IF_123:
		case RT5640_IF_321:
			ret |= RT5640_U_IF2;
			break;
		}
		break;

	default:
		ret = -EINVAL;
		break;
	}

	return ret;
}

static int get_clk_info(int sclk, int rate)
{
	int i, pd[] = {1, 2, 3, 4, 6, 8, 12, 16};

	if (sclk <= 0 || rate <= 0)
		return -EINVAL;

	rate = rate << 8;
	for (i = 0; i < ARRAY_SIZE(pd); i++)
		if (sclk == rate * pd[i])
			return i;

	return -EINVAL;
}

static int rt5640_hw_params(struct snd_pcm_substream *substream,
	struct snd_pcm_hw_params *params, struct snd_soc_dai *dai)
{
	struct snd_soc_pcm_runtime *rtd = substream->private_data;
	struct snd_soc_codec *codec = rtd->codec;
	struct rt5640_priv *rt5640 = snd_soc_codec_get_drvdata(codec);
	unsigned int val_len = 0, val_clk, mask_clk, dai_sel;
	int pre_div, bclk_ms, frame_size;

	rt5640->lrck[dai->id] = params_rate(params);
	pre_div = get_clk_info(rt5640->sysclk, rt5640->lrck[dai->id]);
	if (pre_div < 0) {
		dev_err(codec->dev, "Unsupported clock setting\n");
		return -EINVAL;
	}
	frame_size = snd_soc_params_to_frame_size(params);
	if (frame_size < 0) {
		dev_err(codec->dev, "Unsupported frame size: %d\n", frame_size);
		return frame_size;
	}
	if (frame_size > 32)
		bclk_ms = 1;
	else
		bclk_ms = 0;
	rt5640->bclk[dai->id] = rt5640->lrck[dai->id] * (32 << bclk_ms);

	dev_dbg(dai->dev, "bclk is %dHz and lrck is %dHz\n",
		rt5640->bclk[dai->id], rt5640->lrck[dai->id]);
	dev_dbg(dai->dev, "bclk_ms is %d and pre_div is %d for iis %d\n",
				bclk_ms, pre_div, dai->id);

	switch (params_format(params)) {
	case SNDRV_PCM_FORMAT_S16_LE:
		break;
	case SNDRV_PCM_FORMAT_S20_3LE:
		val_len |= RT5640_I2S_DL_20;
		break;
	case SNDRV_PCM_FORMAT_S24_LE:
		val_len |= RT5640_I2S_DL_24;
		break;
	case SNDRV_PCM_FORMAT_S8:
		val_len |= RT5640_I2S_DL_8;
		break;
	default:
		return -EINVAL;
	}

	dai_sel = get_sdp_info(codec, dai->id);
	if (dai_sel < 0) {
		dev_err(codec->dev, "Failed to get sdp info: %d\n", dai_sel);
		return -EINVAL;
	}
	if (dai_sel & RT5640_U_IF1) {
		mask_clk = RT5640_I2S_BCLK_MS1_MASK | RT5640_I2S_PD1_MASK;
		val_clk = bclk_ms << RT5640_I2S_BCLK_MS1_SFT |
			pre_div << RT5640_I2S_PD1_SFT;
		snd_soc_update_bits(codec, RT5640_I2S1_SDP,
			RT5640_I2S_DL_MASK, val_len);
		snd_soc_update_bits(codec, RT5640_ADDA_CLK1, mask_clk, val_clk);
	}
	if (dai_sel & RT5640_U_IF2) {
		mask_clk = RT5640_I2S_BCLK_MS2_MASK | RT5640_I2S_PD2_MASK;
		val_clk = bclk_ms << RT5640_I2S_BCLK_MS2_SFT |
			pre_div << RT5640_I2S_PD2_SFT;
		snd_soc_update_bits(codec, RT5640_I2S2_SDP,
			RT5640_I2S_DL_MASK, val_len);
		snd_soc_update_bits(codec, RT5640_ADDA_CLK1, mask_clk, val_clk);
	}

	return 0;
}

static int rt5640_set_dai_fmt(struct snd_soc_dai *dai, unsigned int fmt)
{
	struct snd_soc_codec *codec = dai->codec;
	struct rt5640_priv *rt5640 = snd_soc_codec_get_drvdata(codec);
	unsigned int reg_val = 0, dai_sel;

	switch (fmt & SND_SOC_DAIFMT_MASTER_MASK) {
	case SND_SOC_DAIFMT_CBM_CFM:
		rt5640->master[dai->id] = 1;
		break;
	case SND_SOC_DAIFMT_CBS_CFS:
		reg_val |= RT5640_I2S_MS_S;
		rt5640->master[dai->id] = 0;
		break;
	default:
		return -EINVAL;
	}

	switch (fmt & SND_SOC_DAIFMT_INV_MASK) {
	case SND_SOC_DAIFMT_NB_NF:
		break;
	case SND_SOC_DAIFMT_IB_NF:
		reg_val |= RT5640_I2S_BP_INV;
		break;
	default:
		return -EINVAL;
	}

	switch (fmt & SND_SOC_DAIFMT_FORMAT_MASK) {
	case SND_SOC_DAIFMT_I2S:
		break;
	case SND_SOC_DAIFMT_LEFT_J:
		reg_val |= RT5640_I2S_DF_LEFT;
		break;
	case SND_SOC_DAIFMT_DSP_A:
		reg_val |= RT5640_I2S_DF_PCM_A;
		break;
	case SND_SOC_DAIFMT_DSP_B:
		reg_val  |= RT5640_I2S_DF_PCM_B;
		break;
	default:
		return -EINVAL;
	}

	dai_sel = get_sdp_info(codec, dai->id);
	if (dai_sel < 0) {
		dev_err(codec->dev, "Failed to get sdp info: %d\n", dai_sel);
		return -EINVAL;
	}
	if (dai_sel & RT5640_U_IF1) {
		snd_soc_update_bits(codec, RT5640_I2S1_SDP,
			RT5640_I2S_MS_MASK | RT5640_I2S_BP_MASK |
			RT5640_I2S_DF_MASK, reg_val);
	}
	if (dai_sel & RT5640_U_IF2) {
		snd_soc_update_bits(codec, RT5640_I2S2_SDP,
			RT5640_I2S_MS_MASK | RT5640_I2S_BP_MASK |
			RT5640_I2S_DF_MASK, reg_val);
	}

	return 0;
}

static int rt5640_set_dai_sysclk(struct snd_soc_dai *dai,
		int clk_id, unsigned int freq, int dir)
{
	struct snd_soc_codec *codec = dai->codec;
	struct rt5640_priv *rt5640 = snd_soc_codec_get_drvdata(codec);
	unsigned int reg_val = 0;

	if (freq == rt5640->sysclk && clk_id == rt5640->sysclk_src)
		return 0;

	switch (clk_id) {
	case RT5640_SCLK_S_MCLK:
		reg_val |= RT5640_SCLK_SRC_MCLK;
		break;
	case RT5640_SCLK_S_PLL1:
		reg_val |= RT5640_SCLK_SRC_PLL1;
		break;
	case RT5640_SCLK_S_PLL1_TK:
		reg_val |= RT5640_SCLK_SRC_PLL1T;
		break;
	case RT5640_SCLK_S_RCCLK:
		reg_val |= RT5640_SCLK_SRC_RCCLK;
		break;
	default:
		dev_err(codec->dev, "Invalid clock id (%d)\n", clk_id);
		return -EINVAL;
	}
	snd_soc_update_bits(codec, RT5640_GLB_CLK,
		RT5640_SCLK_SRC_MASK, reg_val);
	rt5640->sysclk = freq;
	rt5640->sysclk_src = clk_id;

	dev_dbg(dai->dev, "Sysclk is %dHz and clock id is %d\n", freq, clk_id);
	return 0;
}

/**
 * rt5640_pll_calc - Calculate PLL M/N/K code.
 * @freq_in: external clock provided to codec.
 * @freq_out: target clock which codec works on.
 * @pll_code: Pointer to structure with M, N, K and bypass flag.
 *
 * Calculate M/N/K code to configure PLL for codec. And K is assigned to 2
 * which make calculation more efficiently.
 *
 * Returns 0 for success or negative error code.
 */
static int rt5640_pll_calc(const unsigned int freq_in,
	const unsigned int freq_out, struct rt5640_pll_code *pll_code)
{
	int max_n = RT5640_PLL_N_MAX, max_m = RT5640_PLL_M_MAX;
	int n = 0, m = 0, red, n_t, m_t, in_t, out_t;
	int red_t = abs(freq_out - freq_in);
	bool bypass = false;

	if (RT5640_PLL_INP_MAX < freq_in || RT5640_PLL_INP_MIN > freq_in)
		return -EINVAL;

	for (n_t = 0; n_t <= max_n; n_t++) {
		in_t = (freq_in >> 1) + (freq_in >> 2) * n_t;
		if (in_t < 0)
			continue;
		if (in_t == freq_out) {
			bypass = true;
			n = n_t;
			goto code_find;
		}
		for (m_t = 0; m_t <= max_m; m_t++) {
			out_t = in_t / (m_t + 2);
			red = abs(out_t - freq_out);
			if (red < red_t) {
				n = n_t;
				m = m_t;
				if (red == 0)
					goto code_find;
				red_t = red;
			}
		}
	}
	pr_debug("Only get approximation about PLL\n");

code_find:
	pll_code->m_bp = bypass;
	pll_code->m_code = m;
	pll_code->n_code = n;
	pll_code->k_code = 2;
	return 0;
}

static int rt5640_set_dai_pll(struct snd_soc_dai *dai, int pll_id, int source,
			unsigned int freq_in, unsigned int freq_out)
{
	struct snd_soc_codec *codec = dai->codec;
	struct rt5640_priv *rt5640 = snd_soc_codec_get_drvdata(codec);
	struct rt5640_pll_code *pll_code = &rt5640->pll_code;
	int ret, dai_sel;

	if (source == rt5640->pll_src && freq_in == rt5640->pll_in &&
	    freq_out == rt5640->pll_out)
		return 0;

	if (!freq_in || !freq_out) {
		dev_dbg(codec->dev, "PLL disabled\n");

		rt5640->pll_in = 0;
		rt5640->pll_out = 0;
		snd_soc_update_bits(codec, RT5640_GLB_CLK,
			RT5640_SCLK_SRC_MASK, RT5640_SCLK_SRC_MCLK);
		return 0;
	}

	switch (source) {
	case RT5640_PLL1_S_MCLK:
		snd_soc_update_bits(codec, RT5640_GLB_CLK,
			RT5640_PLL1_SRC_MASK, RT5640_PLL1_SRC_MCLK);
		break;
	case RT5640_PLL1_S_BCLK1:
	case RT5640_PLL1_S_BCLK2:
		dai_sel = get_sdp_info(codec, dai->id);
		if (dai_sel < 0) {
			dev_err(codec->dev,
				"Failed to get sdp info: %d\n", dai_sel);
			return -EINVAL;
		}
		if (dai_sel & RT5640_U_IF1) {
			snd_soc_update_bits(codec, RT5640_GLB_CLK,
				RT5640_PLL1_SRC_MASK, RT5640_PLL1_SRC_BCLK1);
		}
		if (dai_sel & RT5640_U_IF2) {
			snd_soc_update_bits(codec, RT5640_GLB_CLK,
				RT5640_PLL1_SRC_MASK, RT5640_PLL1_SRC_BCLK2);
		}
		break;
	default:
		dev_err(codec->dev, "Unknown PLL source %d\n", source);
		return -EINVAL;
	}

	ret = rt5640_pll_calc(freq_in, freq_out, pll_code);
	if (ret < 0) {
		dev_err(codec->dev, "Unsupport input clock %d\n", freq_in);
		return ret;
	}

	dev_dbg(codec->dev, "bypass=%d m=%d n=%d k=2\n", pll_code->m_bp,
		(pll_code->m_bp ? 0 : pll_code->m_code), pll_code->n_code);

	snd_soc_write(codec, RT5640_PLL_CTRL1,
		pll_code->n_code << RT5640_PLL_N_SFT | pll_code->k_code);
	snd_soc_write(codec, RT5640_PLL_CTRL2,
		(pll_code->m_bp ? 0 : pll_code->m_code) << RT5640_PLL_M_SFT |
		pll_code->m_bp << RT5640_PLL_M_BP_SFT);

	rt5640->pll_in = freq_in;
	rt5640->pll_out = freq_out;
	rt5640->pll_src = source;

	return 0;
}

static int rt5640_set_bias_level(struct snd_soc_codec *codec,
			enum snd_soc_bias_level level)
{
	struct rt5640_priv *rt5640 = snd_soc_codec_get_drvdata(codec);
	switch (level) {
	case SND_SOC_BIAS_STANDBY:
		if (SND_SOC_BIAS_OFF == codec->dapm.bias_level) {
			regcache_cache_only(rt5640->regmap, false);
			snd_soc_update_bits(codec, RT5640_PWR_ANLG1,
				RT5640_PWR_VREF1 | RT5640_PWR_MB |
				RT5640_PWR_BG | RT5640_PWR_VREF2,
				RT5640_PWR_VREF1 | RT5640_PWR_MB |
				RT5640_PWR_BG | RT5640_PWR_VREF2);
			usleep_range(10000, 15000);
			snd_soc_update_bits(codec, RT5640_PWR_ANLG1,
				RT5640_PWR_FV1 | RT5640_PWR_FV2,
				RT5640_PWR_FV1 | RT5640_PWR_FV2);
			regcache_sync(rt5640->regmap);
			snd_soc_update_bits(codec, RT5640_DUMMY1,
						0x0301, 0x0301);
			snd_soc_update_bits(codec, RT5640_MICBIAS,
						0x0030, 0x0030);
		}
		break;

	case SND_SOC_BIAS_OFF:
		snd_soc_write(codec, RT5640_DEPOP_M1, 0x0004);
		snd_soc_write(codec, RT5640_DEPOP_M2, 0x1100);
		snd_soc_update_bits(codec, RT5640_DUMMY1, 0x1, 0);
		snd_soc_write(codec, RT5640_PWR_DIG1, 0x0000);
		snd_soc_write(codec, RT5640_PWR_DIG2, 0x0000);
		snd_soc_write(codec, RT5640_PWR_VOL, 0x0000);
		snd_soc_write(codec, RT5640_PWR_MIXER, 0x0000);
		snd_soc_write(codec, RT5640_PWR_ANLG1, 0x0000);
		snd_soc_write(codec, RT5640_PWR_ANLG2, 0x0000);
		break;

	default:
		break;
	}
	codec->dapm.bias_level = level;

	return 0;
}

static int rt5640_probe(struct snd_soc_codec *codec)
{
	struct rt5640_priv *rt5640 = snd_soc_codec_get_drvdata(codec);
	int ret;

	rt5640->codec = codec;
	codec->control_data = rt5640->regmap;

	ret = snd_soc_codec_set_cache_io(codec, 8, 16, SND_SOC_REGMAP);
	if (ret != 0) {
		dev_err(codec->dev, "Failed to set cache I/O: %d\n", ret);
		return ret;
	}

	codec->dapm.idle_bias_off = 1;
	rt5640_set_bias_level(codec, SND_SOC_BIAS_OFF);

	snd_soc_update_bits(codec, RT5640_DUMMY1, 0x0301, 0x0301);
	snd_soc_update_bits(codec, RT5640_MICBIAS, 0x0030, 0x0030);
	snd_soc_update_bits(codec, RT5640_DSP_PATH2, 0xfc00, 0x0c00);

	return 0;
}

static int rt5640_remove(struct snd_soc_codec *codec)
{
	rt5640_reset(codec);

	return 0;
}

#ifdef CONFIG_PM
static int rt5640_suspend(struct snd_soc_codec *codec)
{
	struct rt5640_priv *rt5640 = snd_soc_codec_get_drvdata(codec);

	rt5640_set_bias_level(codec, SND_SOC_BIAS_OFF);
	rt5640_reset(codec);
	regcache_cache_only(rt5640->regmap, true);
	regcache_mark_dirty(rt5640->regmap);

	return 0;
}

static int rt5640_resume(struct snd_soc_codec *codec)
{
	rt5640_set_bias_level(codec, SND_SOC_BIAS_STANDBY);

	return 0;
}
#else
#define rt5640_suspend NULL
#define rt5640_resume NULL
#endif

#define RT5640_STEREO_RATES SNDRV_PCM_RATE_8000_96000
#define RT5640_FORMATS (SNDRV_PCM_FMTBIT_S16_LE | SNDRV_PCM_FMTBIT_S20_3LE | \
			SNDRV_PCM_FMTBIT_S24_LE | SNDRV_PCM_FMTBIT_S8)

static const struct snd_soc_dai_ops rt5640_aif_dai_ops = {
	.hw_params = rt5640_hw_params,
	.set_fmt = rt5640_set_dai_fmt,
	.set_sysclk = rt5640_set_dai_sysclk,
	.set_pll = rt5640_set_dai_pll,
};

static struct snd_soc_dai_driver rt5640_dai[] = {
	{
		.name = "rt5640-aif1",
		.id = RT5640_AIF1,
		.playback = {
			.stream_name = "AIF1 Playback",
			.channels_min = 1,
			.channels_max = 2,
			.rates = RT5640_STEREO_RATES,
			.formats = RT5640_FORMATS,
		},
		.capture = {
			.stream_name = "AIF1 Capture",
			.channels_min = 1,
			.channels_max = 2,
			.rates = RT5640_STEREO_RATES,
			.formats = RT5640_FORMATS,
		},
		.ops = &rt5640_aif_dai_ops,
	},
	{
		.name = "rt5640-aif2",
		.id = RT5640_AIF2,
		.playback = {
			.stream_name = "AIF2 Playback",
			.channels_min = 1,
			.channels_max = 2,
			.rates = RT5640_STEREO_RATES,
			.formats = RT5640_FORMATS,
		},
		.capture = {
			.stream_name = "AIF2 Capture",
			.channels_min = 1,
			.channels_max = 2,
			.rates = RT5640_STEREO_RATES,
			.formats = RT5640_FORMATS,
		},
		.ops = &rt5640_aif_dai_ops,
	},
};

static struct snd_soc_codec_driver soc_codec_dev_rt5640 = {
	.probe = rt5640_probe,
	.remove = rt5640_remove,
	.suspend = rt5640_suspend,
	.resume = rt5640_resume,
	.set_bias_level = rt5640_set_bias_level,
	.controls = rt5640_snd_controls,
	.num_controls = ARRAY_SIZE(rt5640_snd_controls),
	.dapm_widgets = rt5640_dapm_widgets,
	.num_dapm_widgets = ARRAY_SIZE(rt5640_dapm_widgets),
	.dapm_routes = rt5640_dapm_routes,
	.num_dapm_routes = ARRAY_SIZE(rt5640_dapm_routes),
};

static const struct regmap_config rt5640_regmap = {
	.reg_bits = 8,
	.val_bits = 16,

	.max_register = RT5640_VENDOR_ID2 + 1 + (ARRAY_SIZE(rt5640_ranges) *
					       RT5640_PR_SPACING),
	.volatile_reg = rt5640_volatile_register,
	.readable_reg = rt5640_readable_register,

	.cache_type = REGCACHE_RBTREE,
	.reg_defaults = rt5640_reg,
	.num_reg_defaults = ARRAY_SIZE(rt5640_reg),
	.ranges = rt5640_ranges,
	.num_ranges = ARRAY_SIZE(rt5640_ranges),
};

static const struct i2c_device_id rt5640_i2c_id[] = {
	{ "rt5640", 0 },
	{ }
};
MODULE_DEVICE_TABLE(i2c, rt5640_i2c_id);

static int rt5640_parse_dt(struct rt5640_priv *rt5640, struct device_node *np)
{
	rt5640->pdata.in1_diff = of_property_read_bool(np,
					"realtek,in1-differential");
	rt5640->pdata.in2_diff = of_property_read_bool(np,
					"realtek,in2-differential");

	rt5640->pdata.ldo1_en = of_get_named_gpio(np,
					"realtek,ldo1-en-gpios", 0);
	/*
	 * LDO1_EN is optional (it may be statically tied on the board).
	 * -ENOENT means that the property doesn't exist, i.e. there is no
	 * GPIO, so is not an error. Any other error code means the property
	 * exists, but could not be parsed.
	 */
	if (!gpio_is_valid(rt5640->pdata.ldo1_en) &&
			(rt5640->pdata.ldo1_en != -ENOENT))
		return rt5640->pdata.ldo1_en;

	return 0;
}

static int rt5640_i2c_probe(struct i2c_client *i2c,
		    const struct i2c_device_id *id)
{
	struct rt5640_platform_data *pdata = dev_get_platdata(&i2c->dev);
	struct rt5640_priv *rt5640;
	int ret;
	unsigned int val;

	rt5640 = devm_kzalloc(&i2c->dev,
				sizeof(struct rt5640_priv),
				GFP_KERNEL);
	if (NULL == rt5640)
		return -ENOMEM;
	i2c_set_clientdata(i2c, rt5640);

	if (pdata) {
		rt5640->pdata = *pdata;
		/*
		 * Translate zero'd out (default) pdata value to an invalid
		 * GPIO ID. This makes the pdata and DT paths consistent in
		 * terms of the value left in this field when no GPIO is
		 * specified, but means we can't actually use GPIO 0.
		 */
		if (!rt5640->pdata.ldo1_en)
			rt5640->pdata.ldo1_en = -EINVAL;
	} else if (i2c->dev.of_node) {
		ret = rt5640_parse_dt(rt5640, i2c->dev.of_node);
		if (ret)
			return ret;
	} else
		rt5640->pdata.ldo1_en = -EINVAL;

	rt5640->regmap = devm_regmap_init_i2c(i2c, &rt5640_regmap);
	if (IS_ERR(rt5640->regmap)) {
		ret = PTR_ERR(rt5640->regmap);
		dev_err(&i2c->dev, "Failed to allocate register map: %d\n",
			ret);
		return ret;
	}

	if (gpio_is_valid(rt5640->pdata.ldo1_en)) {
		ret = devm_gpio_request_one(&i2c->dev, rt5640->pdata.ldo1_en,
					    GPIOF_OUT_INIT_HIGH,
					    "RT5640 LDO1_EN");
		if (ret < 0) {
			dev_err(&i2c->dev, "Failed to request LDO1_EN %d: %d\n",
				rt5640->pdata.ldo1_en, ret);
			return ret;
		}
		msleep(400);
	}

	regmap_read(rt5640->regmap, RT5640_VENDOR_ID2, &val);
	if ((val != RT5640_DEVICE_ID)) {
		dev_err(&i2c->dev,
			"Device with ID register %x is not rt5640/39\n", val);
		return -ENODEV;
	}

	regmap_write(rt5640->regmap, RT5640_RESET, 0);

	ret = regmap_register_patch(rt5640->regmap, init_list,
				    ARRAY_SIZE(init_list));
	if (ret != 0)
		dev_warn(&i2c->dev, "Failed to apply regmap patch: %d\n", ret);

	if (rt5640->pdata.in1_diff)
		regmap_update_bits(rt5640->regmap, RT5640_IN1_IN2,
					RT5640_IN_DF1, RT5640_IN_DF1);

	if (rt5640->pdata.in2_diff)
		regmap_update_bits(rt5640->regmap, RT5640_IN3_IN4,
					RT5640_IN_DF2, RT5640_IN_DF2);

	rt5640->hp_mute = 1;

	ret = snd_soc_register_codec(&i2c->dev, &soc_codec_dev_rt5640,
			rt5640_dai, ARRAY_SIZE(rt5640_dai));
	if (ret < 0)
		goto err;

	return 0;
err:
	return ret;
}

static int rt5640_i2c_remove(struct i2c_client *i2c)
{
	snd_soc_unregister_codec(&i2c->dev);

	return 0;
}

static struct i2c_driver rt5640_i2c_driver = {
	.driver = {
		.name = "rt5640",
		.owner = THIS_MODULE,
	},
	.probe = rt5640_i2c_probe,
	.remove   = rt5640_i2c_remove,
	.id_table = rt5640_i2c_id,
};
module_i2c_driver(rt5640_i2c_driver);

MODULE_DESCRIPTION("ASoC RT5640 driver");
MODULE_AUTHOR("Johnny Hsu <johnnyhsu@realtek.com>");
MODULE_LICENSE("GPL v2");<|MERGE_RESOLUTION|>--- conflicted
+++ resolved
@@ -731,8 +731,6 @@
 			RT5640_M_BST1_MM_SFT, 1, 1),
 };
 
-<<<<<<< HEAD
-=======
 static const struct snd_kcontrol_new spk_l_enable_control =
 	SOC_DAPM_SINGLE_AUTODISABLE("Switch", RT5640_SPK_VOL,
 		RT5640_L_MUTE_SFT, 1, 1);
@@ -749,7 +747,6 @@
 	SOC_DAPM_SINGLE_AUTODISABLE("Switch", RT5640_HP_VOL,
 		RT5640_R_MUTE_SFT, 1, 1);
 
->>>>>>> 4345adf9
 /* Stereo ADC source */
 static const char * const rt5640_stereo_adc1_src[] = {
 	"DIG MIX", "ADC"
