--- conflicted
+++ resolved
@@ -157,12 +157,9 @@
 
 	bool dyn_pin_out;
 	bool dyn_pcm_assign;
-<<<<<<< HEAD
 	/* hdmi interrupt trigger control flag for Nvidia codec */
 	bool hdmi_intr_trig_ctrl;
-=======
 	bool dyn_pcm_no_legacy;
->>>>>>> 7d51b4c6
 	bool nv_dp_workaround; /* workaround DP audio infoframe for Nvidia */
 
 	bool intel_hsw_fixup;	/* apply Intel platform-specific fixups */
