--- conflicted
+++ resolved
@@ -23,15 +23,10 @@
 	unsigned long	seq;
 	void		*security;
 
-<<<<<<< HEAD
-	struct rcu_head rcu;
-	atomic_t refcount;
-=======
 	struct rhash_head khtnode;
 
 	struct rcu_head rcu;
 	refcount_t refcount;
->>>>>>> bb176f67
 } ____cacheline_aligned_in_smp __randomize_layout;
 
 #endif /* _LINUX_IPC_H */