--- conflicted
+++ resolved
@@ -108,11 +108,7 @@
 }
 
 static int __nf_queue(struct sk_buff *skb, const struct nf_hook_state *state,
-<<<<<<< HEAD
-		      unsigned int queuenum)
-=======
 		      struct nf_hook_entry *hook_entry, unsigned int queuenum)
->>>>>>> c470abd4
 {
 	int status = -ENOENT;
 	struct nf_queue_entry *entry = NULL;
@@ -168,12 +164,7 @@
 	struct nf_hook_entry *entry = *entryp;
 	int ret;
 
-<<<<<<< HEAD
-	RCU_INIT_POINTER(state->hook_entries, entry);
-	ret = __nf_queue(skb, state, verdict >> NF_VERDICT_QBITS);
-=======
 	ret = __nf_queue(skb, state, entry, verdict >> NF_VERDICT_QBITS);
->>>>>>> c470abd4
 	if (ret < 0) {
 		if (ret == -ESRCH &&
 		    (verdict & NF_VERDICT_FLAG_QUEUE_BYPASS)) {
@@ -186,8 +177,6 @@
 	return 0;
 }
 
-<<<<<<< HEAD
-=======
 static unsigned int nf_iterate(struct sk_buff *skb,
 			       struct nf_hook_state *state,
 			       struct nf_hook_entry **entryp)
@@ -208,7 +197,6 @@
 	return NF_ACCEPT;
 }
 
->>>>>>> c470abd4
 void nf_reinject(struct nf_queue_entry *entry, unsigned int verdict)
 {
 	struct nf_hook_entry *hook_entry = entry->hook;
