config CRAMFS
	tristate "Compressed ROM file system support (cramfs)"
	select ZLIB_INFLATE
	help
	  Saying Y here includes support for CramFs (Compressed ROM File
	  System).  CramFs is designed to be a simple, small, and compressed
	  file system for ROM based embedded systems.  CramFs is read-only,
	  limited to 256MB file systems (with 16MB files), and doesn't support
	  16/32 bits uid/gid, hard links and timestamps.

	  See <file:Documentation/filesystems/cramfs.txt> and
	  <file:fs/cramfs/README> for further information.

	  To compile this as a module, choose M here: the module will be called
	  cramfs.  Note that the root file system (the one containing the
	  directory /) cannot be compiled as a module.

	  This filesystem is limited in capabilities and performance on
	  purpose to remain small and low on RAM usage. It is most suitable
	  for small embedded systems. If you have ample RAM to spare, you may
	  consider a more capable compressed filesystem such as SquashFS
	  which is much better in terms of performance and features.

	  If unsure, say N.

config CRAMFS_BLOCKDEV
	bool "Support CramFs image over a regular block device" if EXPERT
	depends on CRAMFS && BLOCK
	default y
	help
	  This option allows the CramFs driver to load data from a regular
	  block device such a disk partition or a ramdisk.

config CRAMFS_MTD
	bool "Support CramFs image directly mapped in physical memory"
	depends on CRAMFS && MTD
<<<<<<< HEAD
=======
	depends on CRAMFS=m || MTD=y
>>>>>>> 5fa4ec9c
	default y if !CRAMFS_BLOCKDEV
	help
	  This option allows the CramFs driver to load data directly from
	  a linear adressed memory range (usually non volatile memory
	  like flash) instead of going through the block device layer.
	  This saves some memory since no intermediate buffering is
	  necessary.

	  The location of the CramFs image is determined by a
	  MTD device capable of direct memory mapping e.g. from
	  the 'physmap' map driver or a resulting MTD partition.
	  For example, this would mount the cramfs image stored in
	  the MTD partition named "xip_fs" on the /mnt mountpoint:

	  mount -t cramfs mtd:xip_fs /mnt

	  If unsure, say N.<|MERGE_RESOLUTION|>--- conflicted
+++ resolved
@@ -34,10 +34,7 @@
 config CRAMFS_MTD
 	bool "Support CramFs image directly mapped in physical memory"
 	depends on CRAMFS && MTD
-<<<<<<< HEAD
-=======
 	depends on CRAMFS=m || MTD=y
->>>>>>> 5fa4ec9c
 	default y if !CRAMFS_BLOCKDEV
 	help
 	  This option allows the CramFs driver to load data directly from
