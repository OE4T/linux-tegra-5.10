# SPDX-License-Identifier: GPL-2.0
####
# kbuild: Generic definitions

# Convenient variables
comma   := ,
quote   := "
squote  := '
empty   :=
space   := $(empty) $(empty)
space_escape := _-_SPACE_-_
pound := \#

###
# Name of target with a '.' as filename prefix. foo/bar.o => foo/.bar.o
dot-target = $(dir $@).$(notdir $@)

###
# The temporary file to save gcc -MMD generated dependencies must not
# contain a comma
depfile = $(subst $(comma),_,$(dot-target).d)

###
# The conversion of .. to the _ddot_ to avoid any relative path to be
# outside of out folder.
replace_ddot = $(subst ..,_ddot_,$(1))

###
# filename of target with directory and extension stripped
basetarget = $(basename $(notdir $@))

###
# real prerequisites without phony targets
real-prereqs = $(filter-out $(PHONY), $^)

###
# Escape single quote for use in echo statements
escsq = $(subst $(squote),'\$(squote)',$1)

###
# Quote a string to pass it to C files. foo => '"foo"'
stringify = $(squote)$(quote)$1$(quote)$(squote)

###
# Easy method for doing a status message
       kecho := :
 quiet_kecho := echo
silent_kecho := :
kecho := $($(quiet)kecho)

###
# filechk is used to check if the content of a generated file is updated.
# Sample usage:
#
# filechk_sample = echo $(KERNELRELEASE)
# version.h: FORCE
#	$(call filechk,sample)
#
# The rule defined shall write to stdout the content of the new file.
# The existing file will be compared with the new one.
# - If no file exist it is created
# - If the content differ the new file is used
# - If they are equal no change, and no timestamp update
define filechk
	$(Q)set -e;						\
	mkdir -p $(dir $@);					\
	trap "rm -f $(dot-target).tmp" EXIT;			\
	{ $(filechk_$(1)); } > $(dot-target).tmp;		\
	if [ ! -r $@ ] || ! cmp -s $@ $(dot-target).tmp; then	\
		$(kecho) '  UPD     $@';			\
		mv -f $(dot-target).tmp $@;			\
	fi
endef

######
# gcc support functions
# See documentation in Documentation/kbuild/makefiles.rst

# cc-cross-prefix
# Usage: CROSS_COMPILE := $(call cc-cross-prefix, m68k-linux-gnu- m68k-linux-)
# Return first <prefix> where a <prefix>gcc is found in PATH.
# If no gcc found in PATH with listed prefixes return nothing
#
# Note: '2>/dev/null' is here to force Make to invoke a shell. Otherwise, it
# would try to directly execute the shell builtin 'command'. This workaround
# should be kept for a long time since this issue was fixed only after the
# GNU Make 4.2.1 release.
cc-cross-prefix = $(firstword $(foreach c, $(1), \
			$(if $(shell command -v -- $(c)gcc 2>/dev/null), $(c))))

# output directory for tests below
TMPOUT = $(if $(KBUILD_EXTMOD),$(firstword $(KBUILD_EXTMOD))/).tmp_$$$$

# try-run
# Usage: option = $(call try-run, $(CC)...-o "$$TMP",option-ok,otherwise)
# Exit code chooses option. "$$TMP" serves as a temporary file and is
# automatically cleaned up.
try-run = $(shell set -e;		\
	TMP=$(TMPOUT)/tmp;		\
	TMPO=$(TMPOUT)/tmp.o;		\
	mkdir -p $(TMPOUT);		\
	trap "rm -rf $(TMPOUT)" EXIT;	\
	if ($(1)) >/dev/null 2>&1;	\
	then echo "$(2)";		\
	else echo "$(3)";		\
	fi)

# as-option
# Usage: cflags-y += $(call as-option,-Wa$(comma)-isa=foo,)

as-option = $(call try-run,\
	$(CC) $(KBUILD_CFLAGS) $(1) -c -x assembler /dev/null -o "$$TMP",$(1),$(2))

# as-instr
# Usage: cflags-y += $(call as-instr,instr,option1,option2)

as-instr = $(call try-run,\
	printf "%b\n" "$(1)" | $(CC) $(KBUILD_AFLAGS) -c -x assembler -o "$$TMP" -,$(2),$(3))

# __cc-option
# Usage: MY_CFLAGS += $(call __cc-option,$(CC),$(MY_CFLAGS),-march=winchip-c6,-march=i586)
__cc-option = $(call try-run,\
	$(1) -Werror $(2) $(3) -c -x c /dev/null -o "$$TMP",$(3),$(4))

# cc-option
# Usage: cflags-y += $(call cc-option,-march=winchip-c6,-march=i586)

cc-option = $(call __cc-option, $(CC),\
	$(KBUILD_CPPFLAGS) $(KBUILD_CFLAGS),$(1),$(2))

# cc-option-yn
# Usage: flag := $(call cc-option-yn,-march=winchip-c6)
cc-option-yn = $(call try-run,\
	$(CC) -Werror $(KBUILD_CPPFLAGS) $(KBUILD_CFLAGS) $(1) -c -x c /dev/null -o "$$TMP",y,n)

# cc-disable-warning
# Usage: cflags-y += $(call cc-disable-warning,unused-but-set-variable)
cc-disable-warning = $(call try-run,\
	$(CC) -Werror $(KBUILD_CPPFLAGS) $(KBUILD_CFLAGS) -W$(strip $(1)) -c -x c /dev/null -o "$$TMP",-Wno-$(strip $(1)))

# cc-ifversion
# Usage:  EXTRA_CFLAGS += $(call cc-ifversion, -lt, 0402, -O1)
cc-ifversion = $(shell [ $(CONFIG_GCC_VERSION)0 $(1) $(2)000 ] && echo $(3) || echo $(4))

# ld-option
# Usage: KBUILD_LDFLAGS += $(call ld-option, -X, -Y)
ld-option = $(call try-run, $(LD) $(KBUILD_LDFLAGS) $(1) -v,$(1),$(2),$(3))

# ld-version
# Note this is mainly for HJ Lu's 3 number binutil versions
ld-version = $(shell $(LD) --version | $(srctree)/scripts/ld-version.sh)

# ld-ifversion
# Usage:  $(call ld-ifversion, -ge, 22252, y)
ld-ifversion = $(shell [ $(ld-version) $(1) $(2) ] && echo $(3) || echo $(4))

######

###
# Shorthand for $(Q)$(MAKE) -f scripts/Makefile.build obj=
# Usage:
# $(Q)$(MAKE) $(build)=dir
build := -f $(srctree)/scripts/Makefile.build obj

###
# Shorthand for $(Q)$(MAKE) -f scripts/Makefile.dtbinst obj=
# Usage:
# $(Q)$(MAKE) $(dtbinst)=dir
dtbinst := -f $(srctree)/scripts/Makefile.dtbinst obj

###
# Shorthand for $(Q)$(MAKE) -f scripts/Makefile.clean obj=
# Usage:
# $(Q)$(MAKE) $(clean)=dir
clean := -f $(srctree)/scripts/Makefile.clean obj

# echo command.
# Short version is used, if $(quiet) equals `quiet_', otherwise full one.
echo-cmd = $(if $($(quiet)cmd_$(1)),\
	echo '  $(call escsq,$($(quiet)cmd_$(1)))$(echo-why)';)

<<<<<<< HEAD
# printing commands
cmd = @set -e; $(echo-cmd) $(cmd_$(1))
=======
# sink stdout for 'make -s'
       redirect :=
 quiet_redirect :=
silent_redirect := exec >/dev/null;

# Delete the target on interruption
#
# GNU Make automatically deletes the target if it has already been changed by
# the interrupted recipe. So, you can safely stop the build by Ctrl-C (Make
# will delete incomplete targets), and resume it later.
#
# However, this does not work when the stderr is piped to another program, like
#  $ make >&2 | tee log
# Make dies with SIGPIPE before cleaning the targets.
#
# To address it, we clean the target in signal traps.
#
# Make deletes the target when it catches SIGHUP, SIGINT, SIGQUIT, SIGTERM.
# So, we cover them, and also SIGPIPE just in case.
#
# Of course, this is unneeded for phony targets.
delete-on-interrupt = \
	$(if $(filter-out $(PHONY), $@), \
		$(foreach sig, HUP INT QUIT TERM PIPE, \
			trap 'rm -f $@; trap - $(sig); kill -s $(sig) $$$$' $(sig);))

# printing commands
cmd = @set -e; $(echo-cmd) $($(quiet)redirect) $(delete-on-interrupt) $(cmd_$(1))
>>>>>>> 7d51b4c6

###
# if_changed      - execute command if any prerequisite is newer than
#                   target, or command line has changed
# if_changed_dep  - as if_changed, but uses fixdep to reveal dependencies
#                   including used config symbols
# if_changed_rule - as if_changed but execute rule instead
# See Documentation/kbuild/makefiles.rst for more info

ifneq ($(KBUILD_NOCMDDEP),1)
# Check if both commands are the same including their order. Result is empty
# string if equal. User may override this check using make KBUILD_NOCMDDEP=1
cmd-check = $(filter-out $(subst $(space),$(space_escape),$(strip $(cmd_$@))), \
                         $(subst $(space),$(space_escape),$(strip $(cmd_$1))))
else
cmd-check = $(if $(strip $(cmd_$@)),,1)
endif

# Replace >$< with >$$< to preserve $ when reloading the .cmd file
# (needed for make)
# Replace >#< with >$(pound)< to avoid starting a comment in the .cmd file
# (needed for make)
# Replace >'< with >'\''< to be able to enclose the whole string in '...'
# (needed for the shell)
make-cmd = $(call escsq,$(subst $(pound),$$(pound),$(subst $$,$$$$,$(cmd_$(1)))))

# Find any prerequisites that are newer than target or that do not exist.
# (This is not true for now; $? should contain any non-existent prerequisites,
# but it does not work as expected when .SECONDARY is present. This seems a bug
# of GNU Make.)
# PHONY targets skipped in both cases.
newer-prereqs = $(filter-out $(PHONY),$?)

# Execute command if command has changed or prerequisite(s) are updated.
if_changed = $(if $(newer-prereqs)$(cmd-check),                              \
	$(cmd);                                                              \
	printf '%s\n' 'cmd_$@ := $(make-cmd)' > $(dot-target).cmd, @:)

# Execute the command and also postprocess generated .d dependencies file.
if_changed_dep = $(if $(newer-prereqs)$(cmd-check),$(cmd_and_fixdep),@:)

cmd_and_fixdep =                                                             \
	$(cmd);                                                              \
	scripts/basic/fixdep $(depfile) $@ '$(make-cmd)' > $(dot-target).cmd;\
	rm -f $(depfile)

# Usage: $(call if_changed_rule,foo)
# Will check if $(cmd_foo) or any of the prerequisites changed,
# and if so will execute $(rule_foo).
if_changed_rule = $(if $(newer-prereqs)$(cmd-check),$(rule_$(1)),@:)

###
# why - tell why a target got built
#       enabled by make V=2
#       Output (listed in the order they are checked):
#          (1) - due to target is PHONY
#          (2) - due to target missing
#          (3) - due to: file1.h file2.h
#          (4) - due to command line change
#          (5) - due to missing .cmd file
#          (6) - due to target not in $(targets)
# (1) PHONY targets are always build
# (2) No target, so we better build it
# (3) Prerequisite is newer than target
# (4) The command line stored in the file named dir/.target.cmd
#     differed from actual command line. This happens when compiler
#     options changes
# (5) No dir/.target.cmd file (used to store command line)
# (6) No dir/.target.cmd file and target not listed in $(targets)
#     This is a good hint that there is a bug in the kbuild file
ifeq ($(KBUILD_VERBOSE),2)
why =                                                                        \
    $(if $(filter $@, $(PHONY)),- due to target is PHONY,                    \
        $(if $(wildcard $@),                                                 \
            $(if $(newer-prereqs),- due to: $(newer-prereqs),                \
                $(if $(cmd-check),                                           \
                    $(if $(cmd_$@),- due to command line change,             \
                        $(if $(filter $@, $(targets)),                       \
                            - due to missing .cmd file,                      \
                            - due to $(notdir $@) not in $$(targets)         \
                         )                                                   \
                     )                                                       \
                 )                                                           \
             ),                                                              \
             - due to target missing                                         \
         )                                                                   \
     )

echo-why = $(call escsq, $(strip $(why)))
endif

###############################################################################
#
# When a Kconfig string contains a filename, it is suitable for
# passing to shell commands. It is surrounded by double-quotes, and
# any double-quotes or backslashes within it are escaped by
# backslashes.
#
# This is no use for dependencies or $(wildcard). We need to strip the
# surrounding quotes and the escaping from quotes and backslashes, and
# we *do* need to escape any spaces in the string. So, for example:
#
# Usage: $(eval $(call config_filename,FOO))
#
# Defines FOO_FILENAME based on the contents of the CONFIG_FOO option,
# transformed as described above to be suitable for use within the
# makefile.
#
# Also, if the filename is a relative filename and exists in the source
# tree but not the build tree, define FOO_SRCPREFIX as $(srctree)/ to
# be prefixed to *both* command invocation and dependencies.
#
# Note: We also print the filenames in the quiet_cmd_foo text, and
# perhaps ought to have a version specially escaped for that purpose.
# But it's only cosmetic, and $(patsubst "%",%,$(CONFIG_FOO)) is good
# enough.  It'll strip the quotes in the common case where there's no
# space and it's a simple filename, and it'll retain the quotes when
# there's a space. There are some esoteric cases in which it'll print
# the wrong thing, but we don't really care. The actual dependencies
# and commands *do* get it right, with various combinations of single
# and double quotes, backslashes and spaces in the filenames.
#
###############################################################################
#
define config_filename
ifneq ($$(CONFIG_$(1)),"")
$(1)_FILENAME := $$(subst \\,\,$$(subst \$$(quote),$$(quote),$$(subst $$(space_escape),\$$(space),$$(patsubst "%",%,$$(subst $$(space),$$(space_escape),$$(CONFIG_$(1)))))))
ifneq ($$(patsubst /%,%,$$(firstword $$($(1)_FILENAME))),$$(firstword $$($(1)_FILENAME)))
else
ifeq ($$(wildcard $$($(1)_FILENAME)),)
ifneq ($$(wildcard $$(srctree)/$$($(1)_FILENAME)),)
$(1)_SRCPREFIX := $(srctree)/
endif
endif
endif
endif
endef
#
###############################################################################

# delete partially updated (i.e. corrupted) files on error
.DELETE_ON_ERROR:

# do not delete intermediate files automatically
.SECONDARY:

# dt variables
ifneq ($(NV_BUILD_KERNEL_DTS_ROOT),)
tegra-dtstree = $(NV_BUILD_KERNEL_DTS_ROOT)
else
tegra-dtstree = $(srctree)/../../hardware/nvidia
endif

tegra-root-dtstree = $(subst ^$(realpath $(tegra-dtstree)/../..)/,,^$(realpath $(srctree)/arch/arm64/boot/dts))
tegra-rel-dtstree = $(subst $(space),/,$(patsubst %,..,$(subst /, ,$(tegra-root-dtstree))))<|MERGE_RESOLUTION|>--- conflicted
+++ resolved
@@ -179,15 +179,6 @@
 echo-cmd = $(if $($(quiet)cmd_$(1)),\
 	echo '  $(call escsq,$($(quiet)cmd_$(1)))$(echo-why)';)
 
-<<<<<<< HEAD
-# printing commands
-cmd = @set -e; $(echo-cmd) $(cmd_$(1))
-=======
-# sink stdout for 'make -s'
-       redirect :=
- quiet_redirect :=
-silent_redirect := exec >/dev/null;
-
 # Delete the target on interruption
 #
 # GNU Make automatically deletes the target if it has already been changed by
@@ -210,8 +201,7 @@
 			trap 'rm -f $@; trap - $(sig); kill -s $(sig) $$$$' $(sig);))
 
 # printing commands
-cmd = @set -e; $(echo-cmd) $($(quiet)redirect) $(delete-on-interrupt) $(cmd_$(1))
->>>>>>> 7d51b4c6
+cmd = @set -e; $(echo-cmd) $(delete-on-interrupt) $(cmd_$(1))
 
 ###
 # if_changed      - execute command if any prerequisite is newer than
